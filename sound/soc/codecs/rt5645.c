/*
 * rt5645.c  --  RT5645 ALSA SoC audio codec driver
 *
 * Copyright 2013 Realtek Semiconductor Corp.
 * Author: Bard Liao <bardliao@realtek.com>
 *
 * This program is free software; you can redistribute it and/or modify
 * it under the terms of the GNU General Public License version 2 as
 * published by the Free Software Foundation.
 */

#include <linux/module.h>
#include <linux/moduleparam.h>
#include <linux/init.h>
#include <linux/delay.h>
#include <linux/pm.h>
#include <linux/i2c.h>
#include <linux/platform_device.h>
#include <linux/spi/spi.h>
#include <linux/gpio.h>
#include <linux/gpio/consumer.h>
#include <linux/acpi.h>
#include <linux/dmi.h>
#include <sound/core.h>
#include <sound/pcm.h>
#include <sound/pcm_params.h>
#include <sound/jack.h>
#include <sound/soc.h>
#include <sound/soc-dapm.h>
#include <sound/initval.h>
#include <sound/tlv.h>

#include "rl6231.h"
#include "rt5645.h"

#define RT5645_DEVICE_ID 0x6308
#define RT5650_DEVICE_ID 0x6419

#define RT5645_PR_RANGE_BASE (0xff + 1)
#define RT5645_PR_SPACING 0x100

#define RT5645_PR_BASE (RT5645_PR_RANGE_BASE + (0 * RT5645_PR_SPACING))

static const struct regmap_range_cfg rt5645_ranges[] = {
	{
		.name = "PR",
		.range_min = RT5645_PR_BASE,
		.range_max = RT5645_PR_BASE + 0xf8,
		.selector_reg = RT5645_PRIV_INDEX,
		.selector_mask = 0xff,
		.selector_shift = 0x0,
		.window_start = RT5645_PRIV_DATA,
		.window_len = 0x1,
	},
};

static const struct reg_default init_list[] = {
	{RT5645_PR_BASE + 0x3d,	0x3600},
	{RT5645_PR_BASE + 0x1c,	0xfd20},
	{RT5645_PR_BASE + 0x20,	0x611f},
	{RT5645_PR_BASE + 0x21,	0x4040},
	{RT5645_PR_BASE + 0x23,	0x0004},
};
#define RT5645_INIT_REG_LEN ARRAY_SIZE(init_list)

static const struct reg_default rt5650_init_list[] = {
	{0xf6,	0x0100},
};

static const struct reg_default rt5645_reg[] = {
	{ 0x00, 0x0000 },
	{ 0x01, 0xc8c8 },
	{ 0x02, 0xc8c8 },
	{ 0x03, 0xc8c8 },
	{ 0x0a, 0x0002 },
	{ 0x0b, 0x2827 },
	{ 0x0c, 0xe000 },
	{ 0x0d, 0x0000 },
	{ 0x0e, 0x0000 },
	{ 0x0f, 0x0808 },
	{ 0x14, 0x3333 },
	{ 0x16, 0x4b00 },
	{ 0x18, 0x018b },
	{ 0x19, 0xafaf },
	{ 0x1a, 0xafaf },
	{ 0x1b, 0x0001 },
	{ 0x1c, 0x2f2f },
	{ 0x1d, 0x2f2f },
	{ 0x1e, 0x0000 },
	{ 0x20, 0x0000 },
	{ 0x27, 0x7060 },
	{ 0x28, 0x7070 },
	{ 0x29, 0x8080 },
	{ 0x2a, 0x5656 },
	{ 0x2b, 0x5454 },
	{ 0x2c, 0xaaa0 },
	{ 0x2d, 0x0000 },
	{ 0x2f, 0x1002 },
	{ 0x31, 0x5000 },
	{ 0x32, 0x0000 },
	{ 0x33, 0x0000 },
	{ 0x34, 0x0000 },
	{ 0x35, 0x0000 },
	{ 0x3b, 0x0000 },
	{ 0x3c, 0x007f },
	{ 0x3d, 0x0000 },
	{ 0x3e, 0x007f },
	{ 0x3f, 0x0000 },
	{ 0x40, 0x001f },
	{ 0x41, 0x0000 },
	{ 0x42, 0x001f },
	{ 0x45, 0x6000 },
	{ 0x46, 0x003e },
	{ 0x47, 0x003e },
	{ 0x48, 0xf807 },
	{ 0x4a, 0x0004 },
	{ 0x4d, 0x0000 },
	{ 0x4e, 0x0000 },
	{ 0x4f, 0x01ff },
	{ 0x50, 0x0000 },
	{ 0x51, 0x0000 },
	{ 0x52, 0x01ff },
	{ 0x53, 0xf000 },
	{ 0x56, 0x0111 },
	{ 0x57, 0x0064 },
	{ 0x58, 0xef0e },
	{ 0x59, 0xf0f0 },
	{ 0x5a, 0xef0e },
	{ 0x5b, 0xf0f0 },
	{ 0x5c, 0xef0e },
	{ 0x5d, 0xf0f0 },
	{ 0x5e, 0xf000 },
	{ 0x5f, 0x0000 },
	{ 0x61, 0x0300 },
	{ 0x62, 0x0000 },
	{ 0x63, 0x00c2 },
	{ 0x64, 0x0000 },
	{ 0x65, 0x0000 },
	{ 0x66, 0x0000 },
	{ 0x6a, 0x0000 },
	{ 0x6c, 0x0aaa },
	{ 0x70, 0x8000 },
	{ 0x71, 0x8000 },
	{ 0x72, 0x8000 },
	{ 0x73, 0x7770 },
	{ 0x74, 0x3e00 },
	{ 0x75, 0x2409 },
	{ 0x76, 0x000a },
	{ 0x77, 0x0c00 },
	{ 0x78, 0x0000 },
	{ 0x79, 0x0123 },
	{ 0x80, 0x0000 },
	{ 0x81, 0x0000 },
	{ 0x82, 0x0000 },
	{ 0x83, 0x0000 },
	{ 0x84, 0x0000 },
	{ 0x85, 0x0000 },
	{ 0x8a, 0x0000 },
	{ 0x8e, 0x0004 },
	{ 0x8f, 0x1100 },
	{ 0x90, 0x0646 },
	{ 0x91, 0x0c06 },
	{ 0x93, 0x0000 },
	{ 0x94, 0x0200 },
	{ 0x95, 0x0000 },
	{ 0x9a, 0x2184 },
	{ 0x9b, 0x010a },
	{ 0x9c, 0x0aea },
	{ 0x9d, 0x000c },
	{ 0x9e, 0x0400 },
	{ 0xa0, 0xa0a8 },
	{ 0xa1, 0x0059 },
	{ 0xa2, 0x0001 },
	{ 0xae, 0x6000 },
	{ 0xaf, 0x0000 },
	{ 0xb0, 0x6000 },
	{ 0xb1, 0x0000 },
	{ 0xb2, 0x0000 },
	{ 0xb3, 0x001f },
	{ 0xb4, 0x020c },
	{ 0xb5, 0x1f00 },
	{ 0xb6, 0x0000 },
	{ 0xbb, 0x0000 },
	{ 0xbc, 0x0000 },
	{ 0xbd, 0x0000 },
	{ 0xbe, 0x0000 },
	{ 0xbf, 0x3100 },
	{ 0xc0, 0x0000 },
	{ 0xc1, 0x0000 },
	{ 0xc2, 0x0000 },
	{ 0xc3, 0x2000 },
	{ 0xcd, 0x0000 },
	{ 0xce, 0x0000 },
	{ 0xcf, 0x1813 },
	{ 0xd0, 0x0690 },
	{ 0xd1, 0x1c17 },
	{ 0xd3, 0xb320 },
	{ 0xd4, 0x0000 },
	{ 0xd6, 0x0400 },
	{ 0xd9, 0x0809 },
	{ 0xda, 0x0000 },
	{ 0xdb, 0x0003 },
	{ 0xdc, 0x0049 },
	{ 0xdd, 0x001b },
	{ 0xdf, 0x0008 },
	{ 0xe0, 0x4000 },
	{ 0xe6, 0x8000 },
	{ 0xe7, 0x0200 },
	{ 0xec, 0xb300 },
	{ 0xed, 0x0000 },
	{ 0xf0, 0x001f },
	{ 0xf1, 0x020c },
	{ 0xf2, 0x1f00 },
	{ 0xf3, 0x0000 },
	{ 0xf4, 0x4000 },
	{ 0xf8, 0x0000 },
	{ 0xf9, 0x0000 },
	{ 0xfa, 0x2060 },
	{ 0xfb, 0x4040 },
	{ 0xfc, 0x0000 },
	{ 0xfd, 0x0002 },
	{ 0xfe, 0x10ec },
	{ 0xff, 0x6308 },
};

static int rt5645_reset(struct snd_soc_codec *codec)
{
	return snd_soc_write(codec, RT5645_RESET, 0);
}

static bool rt5645_volatile_register(struct device *dev, unsigned int reg)
{
	int i;

	for (i = 0; i < ARRAY_SIZE(rt5645_ranges); i++) {
		if (reg >= rt5645_ranges[i].range_min &&
			reg <= rt5645_ranges[i].range_max) {
			return true;
		}
	}

	switch (reg) {
	case RT5645_RESET:
	case RT5645_PRIV_DATA:
	case RT5645_IN1_CTRL1:
	case RT5645_IN1_CTRL2:
	case RT5645_IN1_CTRL3:
	case RT5645_A_JD_CTRL1:
	case RT5645_ADC_EQ_CTRL1:
	case RT5645_EQ_CTRL1:
	case RT5645_ALC_CTRL_1:
	case RT5645_IRQ_CTRL2:
	case RT5645_IRQ_CTRL3:
	case RT5645_INT_IRQ_ST:
	case RT5645_IL_CMD:
	case RT5650_4BTN_IL_CMD1:
	case RT5645_VENDOR_ID:
	case RT5645_VENDOR_ID1:
	case RT5645_VENDOR_ID2:
		return true;
	default:
		return false;
	}
}

static bool rt5645_readable_register(struct device *dev, unsigned int reg)
{
	int i;

	for (i = 0; i < ARRAY_SIZE(rt5645_ranges); i++) {
		if (reg >= rt5645_ranges[i].range_min &&
			reg <= rt5645_ranges[i].range_max) {
			return true;
		}
	}

	switch (reg) {
	case RT5645_RESET:
	case RT5645_SPK_VOL:
	case RT5645_HP_VOL:
	case RT5645_LOUT1:
	case RT5645_IN1_CTRL1:
	case RT5645_IN1_CTRL2:
	case RT5645_IN1_CTRL3:
	case RT5645_IN2_CTRL:
	case RT5645_INL1_INR1_VOL:
	case RT5645_SPK_FUNC_LIM:
	case RT5645_ADJ_HPF_CTRL:
	case RT5645_DAC1_DIG_VOL:
	case RT5645_DAC2_DIG_VOL:
	case RT5645_DAC_CTRL:
	case RT5645_STO1_ADC_DIG_VOL:
	case RT5645_MONO_ADC_DIG_VOL:
	case RT5645_ADC_BST_VOL1:
	case RT5645_ADC_BST_VOL2:
	case RT5645_STO1_ADC_MIXER:
	case RT5645_MONO_ADC_MIXER:
	case RT5645_AD_DA_MIXER:
	case RT5645_STO_DAC_MIXER:
	case RT5645_MONO_DAC_MIXER:
	case RT5645_DIG_MIXER:
	case RT5650_A_DAC_SOUR:
	case RT5645_DIG_INF1_DATA:
	case RT5645_PDM_OUT_CTRL:
	case RT5645_REC_L1_MIXER:
	case RT5645_REC_L2_MIXER:
	case RT5645_REC_R1_MIXER:
	case RT5645_REC_R2_MIXER:
	case RT5645_HPMIXL_CTRL:
	case RT5645_HPOMIXL_CTRL:
	case RT5645_HPMIXR_CTRL:
	case RT5645_HPOMIXR_CTRL:
	case RT5645_HPO_MIXER:
	case RT5645_SPK_L_MIXER:
	case RT5645_SPK_R_MIXER:
	case RT5645_SPO_MIXER:
	case RT5645_SPO_CLSD_RATIO:
	case RT5645_OUT_L1_MIXER:
	case RT5645_OUT_R1_MIXER:
	case RT5645_OUT_L_GAIN1:
	case RT5645_OUT_L_GAIN2:
	case RT5645_OUT_R_GAIN1:
	case RT5645_OUT_R_GAIN2:
	case RT5645_LOUT_MIXER:
	case RT5645_HAPTIC_CTRL1:
	case RT5645_HAPTIC_CTRL2:
	case RT5645_HAPTIC_CTRL3:
	case RT5645_HAPTIC_CTRL4:
	case RT5645_HAPTIC_CTRL5:
	case RT5645_HAPTIC_CTRL6:
	case RT5645_HAPTIC_CTRL7:
	case RT5645_HAPTIC_CTRL8:
	case RT5645_HAPTIC_CTRL9:
	case RT5645_HAPTIC_CTRL10:
	case RT5645_PWR_DIG1:
	case RT5645_PWR_DIG2:
	case RT5645_PWR_ANLG1:
	case RT5645_PWR_ANLG2:
	case RT5645_PWR_MIXER:
	case RT5645_PWR_VOL:
	case RT5645_PRIV_INDEX:
	case RT5645_PRIV_DATA:
	case RT5645_I2S1_SDP:
	case RT5645_I2S2_SDP:
	case RT5645_ADDA_CLK1:
	case RT5645_ADDA_CLK2:
	case RT5645_DMIC_CTRL1:
	case RT5645_DMIC_CTRL2:
	case RT5645_TDM_CTRL_1:
	case RT5645_TDM_CTRL_2:
	case RT5645_TDM_CTRL_3:
	case RT5650_TDM_CTRL_4:
	case RT5645_GLB_CLK:
	case RT5645_PLL_CTRL1:
	case RT5645_PLL_CTRL2:
	case RT5645_ASRC_1:
	case RT5645_ASRC_2:
	case RT5645_ASRC_3:
	case RT5645_ASRC_4:
	case RT5645_DEPOP_M1:
	case RT5645_DEPOP_M2:
	case RT5645_DEPOP_M3:
	case RT5645_MICBIAS:
	case RT5645_A_JD_CTRL1:
	case RT5645_VAD_CTRL4:
	case RT5645_CLSD_OUT_CTRL:
	case RT5645_ADC_EQ_CTRL1:
	case RT5645_ADC_EQ_CTRL2:
	case RT5645_EQ_CTRL1:
	case RT5645_EQ_CTRL2:
	case RT5645_ALC_CTRL_1:
	case RT5645_ALC_CTRL_2:
	case RT5645_ALC_CTRL_3:
	case RT5645_ALC_CTRL_4:
	case RT5645_ALC_CTRL_5:
	case RT5645_JD_CTRL:
	case RT5645_IRQ_CTRL1:
	case RT5645_IRQ_CTRL2:
	case RT5645_IRQ_CTRL3:
	case RT5645_INT_IRQ_ST:
	case RT5645_GPIO_CTRL1:
	case RT5645_GPIO_CTRL2:
	case RT5645_GPIO_CTRL3:
	case RT5645_BASS_BACK:
	case RT5645_MP3_PLUS1:
	case RT5645_MP3_PLUS2:
	case RT5645_ADJ_HPF1:
	case RT5645_ADJ_HPF2:
	case RT5645_HP_CALIB_AMP_DET:
	case RT5645_SV_ZCD1:
	case RT5645_SV_ZCD2:
	case RT5645_IL_CMD:
	case RT5645_IL_CMD2:
	case RT5645_IL_CMD3:
	case RT5650_4BTN_IL_CMD1:
	case RT5650_4BTN_IL_CMD2:
	case RT5645_DRC1_HL_CTRL1:
	case RT5645_DRC2_HL_CTRL1:
	case RT5645_ADC_MONO_HP_CTRL1:
	case RT5645_ADC_MONO_HP_CTRL2:
	case RT5645_DRC2_CTRL1:
	case RT5645_DRC2_CTRL2:
	case RT5645_DRC2_CTRL3:
	case RT5645_DRC2_CTRL4:
	case RT5645_DRC2_CTRL5:
	case RT5645_JD_CTRL3:
	case RT5645_JD_CTRL4:
	case RT5645_GEN_CTRL1:
	case RT5645_GEN_CTRL2:
	case RT5645_GEN_CTRL3:
	case RT5645_VENDOR_ID:
	case RT5645_VENDOR_ID1:
	case RT5645_VENDOR_ID2:
		return true;
	default:
		return false;
	}
}

static const DECLARE_TLV_DB_SCALE(out_vol_tlv, -4650, 150, 0);
static const DECLARE_TLV_DB_SCALE(dac_vol_tlv, -6525, 75, 0);
static const DECLARE_TLV_DB_SCALE(in_vol_tlv, -3450, 150, 0);
static const DECLARE_TLV_DB_SCALE(adc_vol_tlv, -1725, 75, 0);
static const DECLARE_TLV_DB_SCALE(adc_bst_tlv, 0, 1200, 0);

/* {0, +20, +24, +30, +35, +40, +44, +50, +52} dB */
static unsigned int bst_tlv[] = {
	TLV_DB_RANGE_HEAD(7),
	0, 0, TLV_DB_SCALE_ITEM(0, 0, 0),
	1, 1, TLV_DB_SCALE_ITEM(2000, 0, 0),
	2, 2, TLV_DB_SCALE_ITEM(2400, 0, 0),
	3, 5, TLV_DB_SCALE_ITEM(3000, 500, 0),
	6, 6, TLV_DB_SCALE_ITEM(4400, 0, 0),
	7, 7, TLV_DB_SCALE_ITEM(5000, 0, 0),
	8, 8, TLV_DB_SCALE_ITEM(5200, 0, 0),
};

static const struct snd_kcontrol_new rt5645_snd_controls[] = {
	/* Speaker Output Volume */
	SOC_DOUBLE("Speaker Channel Switch", RT5645_SPK_VOL,
		RT5645_VOL_L_SFT, RT5645_VOL_R_SFT, 1, 1),
	SOC_DOUBLE_TLV("Speaker Playback Volume", RT5645_SPK_VOL,
		RT5645_L_VOL_SFT, RT5645_R_VOL_SFT, 39, 1, out_vol_tlv),

	/* Headphone Output Volume */
	SOC_DOUBLE("Headphone Channel Switch", RT5645_HP_VOL,
		RT5645_VOL_L_SFT, RT5645_VOL_R_SFT, 1, 1),
	SOC_DOUBLE_TLV("Headphone Playback Volume", RT5645_HP_VOL,
		RT5645_L_VOL_SFT, RT5645_R_VOL_SFT, 39, 1, out_vol_tlv),

	/* OUTPUT Control */
	SOC_DOUBLE("OUT Playback Switch", RT5645_LOUT1,
		RT5645_L_MUTE_SFT, RT5645_R_MUTE_SFT, 1, 1),
	SOC_DOUBLE("OUT Channel Switch", RT5645_LOUT1,
		RT5645_VOL_L_SFT, RT5645_VOL_R_SFT, 1, 1),
	SOC_DOUBLE_TLV("OUT Playback Volume", RT5645_LOUT1,
		RT5645_L_VOL_SFT, RT5645_R_VOL_SFT, 39, 1, out_vol_tlv),

	/* DAC Digital Volume */
	SOC_DOUBLE("DAC2 Playback Switch", RT5645_DAC_CTRL,
		RT5645_M_DAC_L2_VOL_SFT, RT5645_M_DAC_R2_VOL_SFT, 1, 1),
	SOC_DOUBLE_TLV("DAC1 Playback Volume", RT5645_DAC1_DIG_VOL,
		RT5645_L_VOL_SFT + 1, RT5645_R_VOL_SFT + 1, 87, 0, dac_vol_tlv),
	SOC_DOUBLE_TLV("Mono DAC Playback Volume", RT5645_DAC2_DIG_VOL,
		RT5645_L_VOL_SFT + 1, RT5645_R_VOL_SFT + 1, 87, 0, dac_vol_tlv),

	/* IN1/IN2 Control */
	SOC_SINGLE_TLV("IN1 Boost", RT5645_IN1_CTRL1,
		RT5645_BST_SFT1, 8, 0, bst_tlv),
	SOC_SINGLE_TLV("IN2 Boost", RT5645_IN2_CTRL,
		RT5645_BST_SFT2, 8, 0, bst_tlv),

	/* INL/INR Volume Control */
	SOC_DOUBLE_TLV("IN Capture Volume", RT5645_INL1_INR1_VOL,
		RT5645_INL_VOL_SFT, RT5645_INR_VOL_SFT, 31, 1, in_vol_tlv),

	/* ADC Digital Volume Control */
	SOC_DOUBLE("ADC Capture Switch", RT5645_STO1_ADC_DIG_VOL,
		RT5645_L_MUTE_SFT, RT5645_R_MUTE_SFT, 1, 1),
	SOC_DOUBLE_TLV("ADC Capture Volume", RT5645_STO1_ADC_DIG_VOL,
		RT5645_L_VOL_SFT + 1, RT5645_R_VOL_SFT + 1, 63, 0, adc_vol_tlv),
	SOC_DOUBLE("Mono ADC Capture Switch", RT5645_MONO_ADC_DIG_VOL,
		RT5645_L_MUTE_SFT, RT5645_R_MUTE_SFT, 1, 1),
	SOC_DOUBLE_TLV("Mono ADC Capture Volume", RT5645_MONO_ADC_DIG_VOL,
		RT5645_L_VOL_SFT + 1, RT5645_R_VOL_SFT + 1, 63, 0, adc_vol_tlv),

	/* ADC Boost Volume Control */
	SOC_DOUBLE_TLV("STO1 ADC Boost Gain", RT5645_ADC_BST_VOL1,
		RT5645_STO1_ADC_L_BST_SFT, RT5645_STO1_ADC_R_BST_SFT, 3, 0,
		adc_bst_tlv),
	SOC_DOUBLE_TLV("STO2 ADC Boost Gain", RT5645_ADC_BST_VOL1,
		RT5645_STO2_ADC_L_BST_SFT, RT5645_STO2_ADC_R_BST_SFT, 3, 0,
		adc_bst_tlv),

	/* I2S2 function select */
	SOC_SINGLE("I2S2 Func Switch", RT5645_GPIO_CTRL1, RT5645_I2S2_SEL_SFT,
		1, 1),
};

/**
 * set_dmic_clk - Set parameter of dmic.
 *
 * @w: DAPM widget.
 * @kcontrol: The kcontrol of this widget.
 * @event: Event id.
 *
 */
static int set_dmic_clk(struct snd_soc_dapm_widget *w,
	struct snd_kcontrol *kcontrol, int event)
{
	struct snd_soc_codec *codec = snd_soc_dapm_to_codec(w->dapm);
	struct rt5645_priv *rt5645 = snd_soc_codec_get_drvdata(codec);
	int idx = -EINVAL;

	idx = rl6231_calc_dmic_clk(rt5645->sysclk);

	if (idx < 0)
		dev_err(codec->dev, "Failed to set DMIC clock\n");
	else
		snd_soc_update_bits(codec, RT5645_DMIC_CTRL1,
			RT5645_DMIC_CLK_MASK, idx << RT5645_DMIC_CLK_SFT);
	return idx;
}

static int is_sys_clk_from_pll(struct snd_soc_dapm_widget *source,
			 struct snd_soc_dapm_widget *sink)
{
	struct snd_soc_codec *codec = snd_soc_dapm_to_codec(source->dapm);
	unsigned int val;

	val = snd_soc_read(codec, RT5645_GLB_CLK);
	val &= RT5645_SCLK_SRC_MASK;
	if (val == RT5645_SCLK_SRC_PLL1)
		return 1;
	else
		return 0;
}

static int is_using_asrc(struct snd_soc_dapm_widget *source,
			 struct snd_soc_dapm_widget *sink)
{
	struct snd_soc_codec *codec = snd_soc_dapm_to_codec(source->dapm);
	unsigned int reg, shift, val;

	switch (source->shift) {
	case 0:
		reg = RT5645_ASRC_3;
		shift = 0;
		break;
	case 1:
		reg = RT5645_ASRC_3;
		shift = 4;
		break;
	case 3:
		reg = RT5645_ASRC_2;
		shift = 0;
		break;
	case 8:
		reg = RT5645_ASRC_2;
		shift = 4;
		break;
	case 9:
		reg = RT5645_ASRC_2;
		shift = 8;
		break;
	case 10:
		reg = RT5645_ASRC_2;
		shift = 12;
		break;
	default:
		return 0;
	}

	val = (snd_soc_read(codec, reg) >> shift) & 0xf;
	switch (val) {
	case 1:
	case 2:
	case 3:
	case 4:
		return 1;
	default:
		return 0;
	}

}

/**
 * rt5645_sel_asrc_clk_src - select ASRC clock source for a set of filters
 * @codec: SoC audio codec device.
 * @filter_mask: mask of filters.
 * @clk_src: clock source
 *
 * The ASRC function is for asynchronous MCLK and LRCK. Also, since RT5645 can
 * only support standard 32fs or 64fs i2s format, ASRC should be enabled to
 * support special i2s clock format such as Intel's 100fs(100 * sampling rate).
 * ASRC function will track i2s clock and generate a corresponding system clock
 * for codec. This function provides an API to select the clock source for a
 * set of filters specified by the mask. And the codec driver will turn on ASRC
 * for these filters if ASRC is selected as their clock source.
 */
int rt5645_sel_asrc_clk_src(struct snd_soc_codec *codec,
		unsigned int filter_mask, unsigned int clk_src)
{
	unsigned int asrc2_mask = 0;
	unsigned int asrc2_value = 0;
	unsigned int asrc3_mask = 0;
	unsigned int asrc3_value = 0;

	switch (clk_src) {
	case RT5645_CLK_SEL_SYS:
	case RT5645_CLK_SEL_I2S1_ASRC:
	case RT5645_CLK_SEL_I2S2_ASRC:
	case RT5645_CLK_SEL_SYS2:
		break;

	default:
		return -EINVAL;
	}

	if (filter_mask & RT5645_DA_STEREO_FILTER) {
		asrc2_mask |= RT5645_DA_STO_CLK_SEL_MASK;
		asrc2_value = (asrc2_value & ~RT5645_DA_STO_CLK_SEL_MASK)
			| (clk_src << RT5645_DA_STO_CLK_SEL_SFT);
	}

	if (filter_mask & RT5645_DA_MONO_L_FILTER) {
		asrc2_mask |= RT5645_DA_MONOL_CLK_SEL_MASK;
		asrc2_value = (asrc2_value & ~RT5645_DA_MONOL_CLK_SEL_MASK)
			| (clk_src << RT5645_DA_MONOL_CLK_SEL_SFT);
	}

	if (filter_mask & RT5645_DA_MONO_R_FILTER) {
		asrc2_mask |= RT5645_DA_MONOR_CLK_SEL_MASK;
		asrc2_value = (asrc2_value & ~RT5645_DA_MONOR_CLK_SEL_MASK)
			| (clk_src << RT5645_DA_MONOR_CLK_SEL_SFT);
	}

	if (filter_mask & RT5645_AD_STEREO_FILTER) {
		asrc2_mask |= RT5645_AD_STO1_CLK_SEL_MASK;
		asrc2_value = (asrc2_value & ~RT5645_AD_STO1_CLK_SEL_MASK)
			| (clk_src << RT5645_AD_STO1_CLK_SEL_SFT);
	}

	if (filter_mask & RT5645_AD_MONO_L_FILTER) {
		asrc3_mask |= RT5645_AD_MONOL_CLK_SEL_MASK;
		asrc3_value = (asrc3_value & ~RT5645_AD_MONOL_CLK_SEL_MASK)
			| (clk_src << RT5645_AD_MONOL_CLK_SEL_SFT);
	}

	if (filter_mask & RT5645_AD_MONO_R_FILTER)  {
		asrc3_mask |= RT5645_AD_MONOR_CLK_SEL_MASK;
		asrc3_value = (asrc3_value & ~RT5645_AD_MONOR_CLK_SEL_MASK)
			| (clk_src << RT5645_AD_MONOR_CLK_SEL_SFT);
	}

	if (asrc2_mask)
		snd_soc_update_bits(codec, RT5645_ASRC_2,
			asrc2_mask, asrc2_value);

	if (asrc3_mask)
		snd_soc_update_bits(codec, RT5645_ASRC_3,
			asrc3_mask, asrc3_value);

	return 0;
}
EXPORT_SYMBOL_GPL(rt5645_sel_asrc_clk_src);

/* Digital Mixer */
static const struct snd_kcontrol_new rt5645_sto1_adc_l_mix[] = {
	SOC_DAPM_SINGLE("ADC1 Switch", RT5645_STO1_ADC_MIXER,
			RT5645_M_ADC_L1_SFT, 1, 1),
	SOC_DAPM_SINGLE("ADC2 Switch", RT5645_STO1_ADC_MIXER,
			RT5645_M_ADC_L2_SFT, 1, 1),
};

static const struct snd_kcontrol_new rt5645_sto1_adc_r_mix[] = {
	SOC_DAPM_SINGLE("ADC1 Switch", RT5645_STO1_ADC_MIXER,
			RT5645_M_ADC_R1_SFT, 1, 1),
	SOC_DAPM_SINGLE("ADC2 Switch", RT5645_STO1_ADC_MIXER,
			RT5645_M_ADC_R2_SFT, 1, 1),
};

static const struct snd_kcontrol_new rt5645_mono_adc_l_mix[] = {
	SOC_DAPM_SINGLE("ADC1 Switch", RT5645_MONO_ADC_MIXER,
			RT5645_M_MONO_ADC_L1_SFT, 1, 1),
	SOC_DAPM_SINGLE("ADC2 Switch", RT5645_MONO_ADC_MIXER,
			RT5645_M_MONO_ADC_L2_SFT, 1, 1),
};

static const struct snd_kcontrol_new rt5645_mono_adc_r_mix[] = {
	SOC_DAPM_SINGLE("ADC1 Switch", RT5645_MONO_ADC_MIXER,
			RT5645_M_MONO_ADC_R1_SFT, 1, 1),
	SOC_DAPM_SINGLE("ADC2 Switch", RT5645_MONO_ADC_MIXER,
			RT5645_M_MONO_ADC_R2_SFT, 1, 1),
};

static const struct snd_kcontrol_new rt5645_dac_l_mix[] = {
	SOC_DAPM_SINGLE("Stereo ADC Switch", RT5645_AD_DA_MIXER,
			RT5645_M_ADCMIX_L_SFT, 1, 1),
	SOC_DAPM_SINGLE("DAC1 Switch", RT5645_AD_DA_MIXER,
			RT5645_M_DAC1_L_SFT, 1, 1),
};

static const struct snd_kcontrol_new rt5645_dac_r_mix[] = {
	SOC_DAPM_SINGLE("Stereo ADC Switch", RT5645_AD_DA_MIXER,
			RT5645_M_ADCMIX_R_SFT, 1, 1),
	SOC_DAPM_SINGLE("DAC1 Switch", RT5645_AD_DA_MIXER,
			RT5645_M_DAC1_R_SFT, 1, 1),
};

static const struct snd_kcontrol_new rt5645_sto_dac_l_mix[] = {
	SOC_DAPM_SINGLE("DAC L1 Switch", RT5645_STO_DAC_MIXER,
			RT5645_M_DAC_L1_SFT, 1, 1),
	SOC_DAPM_SINGLE("DAC L2 Switch", RT5645_STO_DAC_MIXER,
			RT5645_M_DAC_L2_SFT, 1, 1),
	SOC_DAPM_SINGLE("DAC R1 Switch", RT5645_STO_DAC_MIXER,
			RT5645_M_DAC_R1_STO_L_SFT, 1, 1),
};

static const struct snd_kcontrol_new rt5645_sto_dac_r_mix[] = {
	SOC_DAPM_SINGLE("DAC R1 Switch", RT5645_STO_DAC_MIXER,
			RT5645_M_DAC_R1_SFT, 1, 1),
	SOC_DAPM_SINGLE("DAC R2 Switch", RT5645_STO_DAC_MIXER,
			RT5645_M_DAC_R2_SFT, 1, 1),
	SOC_DAPM_SINGLE("DAC L1 Switch", RT5645_STO_DAC_MIXER,
			RT5645_M_DAC_L1_STO_R_SFT, 1, 1),
};

static const struct snd_kcontrol_new rt5645_mono_dac_l_mix[] = {
	SOC_DAPM_SINGLE("DAC L1 Switch", RT5645_MONO_DAC_MIXER,
			RT5645_M_DAC_L1_MONO_L_SFT, 1, 1),
	SOC_DAPM_SINGLE("DAC L2 Switch", RT5645_MONO_DAC_MIXER,
			RT5645_M_DAC_L2_MONO_L_SFT, 1, 1),
	SOC_DAPM_SINGLE("DAC R2 Switch", RT5645_MONO_DAC_MIXER,
			RT5645_M_DAC_R2_MONO_L_SFT, 1, 1),
};

static const struct snd_kcontrol_new rt5645_mono_dac_r_mix[] = {
	SOC_DAPM_SINGLE("DAC R1 Switch", RT5645_MONO_DAC_MIXER,
			RT5645_M_DAC_R1_MONO_R_SFT, 1, 1),
	SOC_DAPM_SINGLE("DAC R2 Switch", RT5645_MONO_DAC_MIXER,
			RT5645_M_DAC_R2_MONO_R_SFT, 1, 1),
	SOC_DAPM_SINGLE("DAC L2 Switch", RT5645_MONO_DAC_MIXER,
			RT5645_M_DAC_L2_MONO_R_SFT, 1, 1),
};

static const struct snd_kcontrol_new rt5645_dig_l_mix[] = {
	SOC_DAPM_SINGLE("Sto DAC Mix L Switch", RT5645_DIG_MIXER,
			RT5645_M_STO_L_DAC_L_SFT, 1, 1),
	SOC_DAPM_SINGLE("DAC L2 Switch", RT5645_DIG_MIXER,
			RT5645_M_DAC_L2_DAC_L_SFT, 1, 1),
	SOC_DAPM_SINGLE("DAC R2 Switch", RT5645_DIG_MIXER,
			RT5645_M_DAC_R2_DAC_L_SFT, 1, 1),
};

static const struct snd_kcontrol_new rt5645_dig_r_mix[] = {
	SOC_DAPM_SINGLE("Sto DAC Mix R Switch", RT5645_DIG_MIXER,
			RT5645_M_STO_R_DAC_R_SFT, 1, 1),
	SOC_DAPM_SINGLE("DAC R2 Switch", RT5645_DIG_MIXER,
			RT5645_M_DAC_R2_DAC_R_SFT, 1, 1),
	SOC_DAPM_SINGLE("DAC L2 Switch", RT5645_DIG_MIXER,
			RT5645_M_DAC_L2_DAC_R_SFT, 1, 1),
};

/* Analog Input Mixer */
static const struct snd_kcontrol_new rt5645_rec_l_mix[] = {
	SOC_DAPM_SINGLE("HPOL Switch", RT5645_REC_L2_MIXER,
			RT5645_M_HP_L_RM_L_SFT, 1, 1),
	SOC_DAPM_SINGLE("INL Switch", RT5645_REC_L2_MIXER,
			RT5645_M_IN_L_RM_L_SFT, 1, 1),
	SOC_DAPM_SINGLE("BST2 Switch", RT5645_REC_L2_MIXER,
			RT5645_M_BST2_RM_L_SFT, 1, 1),
	SOC_DAPM_SINGLE("BST1 Switch", RT5645_REC_L2_MIXER,
			RT5645_M_BST1_RM_L_SFT, 1, 1),
	SOC_DAPM_SINGLE("OUT MIXL Switch", RT5645_REC_L2_MIXER,
			RT5645_M_OM_L_RM_L_SFT, 1, 1),
};

static const struct snd_kcontrol_new rt5645_rec_r_mix[] = {
	SOC_DAPM_SINGLE("HPOR Switch", RT5645_REC_R2_MIXER,
			RT5645_M_HP_R_RM_R_SFT, 1, 1),
	SOC_DAPM_SINGLE("INR Switch", RT5645_REC_R2_MIXER,
			RT5645_M_IN_R_RM_R_SFT, 1, 1),
	SOC_DAPM_SINGLE("BST2 Switch", RT5645_REC_R2_MIXER,
			RT5645_M_BST2_RM_R_SFT, 1, 1),
	SOC_DAPM_SINGLE("BST1 Switch", RT5645_REC_R2_MIXER,
			RT5645_M_BST1_RM_R_SFT, 1, 1),
	SOC_DAPM_SINGLE("OUT MIXR Switch", RT5645_REC_R2_MIXER,
			RT5645_M_OM_R_RM_R_SFT, 1, 1),
};

static const struct snd_kcontrol_new rt5645_spk_l_mix[] = {
	SOC_DAPM_SINGLE("DAC L1 Switch", RT5645_SPK_L_MIXER,
			RT5645_M_DAC_L1_SM_L_SFT, 1, 1),
	SOC_DAPM_SINGLE("DAC L2 Switch", RT5645_SPK_L_MIXER,
			RT5645_M_DAC_L2_SM_L_SFT, 1, 1),
	SOC_DAPM_SINGLE("INL Switch", RT5645_SPK_L_MIXER,
			RT5645_M_IN_L_SM_L_SFT, 1, 1),
	SOC_DAPM_SINGLE("BST1 Switch", RT5645_SPK_L_MIXER,
			RT5645_M_BST1_L_SM_L_SFT, 1, 1),
};

static const struct snd_kcontrol_new rt5645_spk_r_mix[] = {
	SOC_DAPM_SINGLE("DAC R1 Switch", RT5645_SPK_R_MIXER,
			RT5645_M_DAC_R1_SM_R_SFT, 1, 1),
	SOC_DAPM_SINGLE("DAC R2 Switch", RT5645_SPK_R_MIXER,
			RT5645_M_DAC_R2_SM_R_SFT, 1, 1),
	SOC_DAPM_SINGLE("INR Switch", RT5645_SPK_R_MIXER,
			RT5645_M_IN_R_SM_R_SFT, 1, 1),
	SOC_DAPM_SINGLE("BST2 Switch", RT5645_SPK_R_MIXER,
			RT5645_M_BST2_R_SM_R_SFT, 1, 1),
};

static const struct snd_kcontrol_new rt5645_out_l_mix[] = {
	SOC_DAPM_SINGLE("BST1 Switch", RT5645_OUT_L1_MIXER,
			RT5645_M_BST1_OM_L_SFT, 1, 1),
	SOC_DAPM_SINGLE("INL Switch", RT5645_OUT_L1_MIXER,
			RT5645_M_IN_L_OM_L_SFT, 1, 1),
	SOC_DAPM_SINGLE("DAC L2 Switch", RT5645_OUT_L1_MIXER,
			RT5645_M_DAC_L2_OM_L_SFT, 1, 1),
	SOC_DAPM_SINGLE("DAC L1 Switch", RT5645_OUT_L1_MIXER,
			RT5645_M_DAC_L1_OM_L_SFT, 1, 1),
};

static const struct snd_kcontrol_new rt5645_out_r_mix[] = {
	SOC_DAPM_SINGLE("BST2 Switch", RT5645_OUT_R1_MIXER,
			RT5645_M_BST2_OM_R_SFT, 1, 1),
	SOC_DAPM_SINGLE("INR Switch", RT5645_OUT_R1_MIXER,
			RT5645_M_IN_R_OM_R_SFT, 1, 1),
	SOC_DAPM_SINGLE("DAC R2 Switch", RT5645_OUT_R1_MIXER,
			RT5645_M_DAC_R2_OM_R_SFT, 1, 1),
	SOC_DAPM_SINGLE("DAC R1 Switch", RT5645_OUT_R1_MIXER,
			RT5645_M_DAC_R1_OM_R_SFT, 1, 1),
};

static const struct snd_kcontrol_new rt5645_spo_l_mix[] = {
	SOC_DAPM_SINGLE("DAC R1 Switch", RT5645_SPO_MIXER,
			RT5645_M_DAC_R1_SPM_L_SFT, 1, 1),
	SOC_DAPM_SINGLE("DAC L1 Switch", RT5645_SPO_MIXER,
			RT5645_M_DAC_L1_SPM_L_SFT, 1, 1),
	SOC_DAPM_SINGLE("SPKVOL R Switch", RT5645_SPO_MIXER,
			RT5645_M_SV_R_SPM_L_SFT, 1, 1),
	SOC_DAPM_SINGLE("SPKVOL L Switch", RT5645_SPO_MIXER,
			RT5645_M_SV_L_SPM_L_SFT, 1, 1),
};

static const struct snd_kcontrol_new rt5645_spo_r_mix[] = {
	SOC_DAPM_SINGLE("DAC R1 Switch", RT5645_SPO_MIXER,
			RT5645_M_DAC_R1_SPM_R_SFT, 1, 1),
	SOC_DAPM_SINGLE("SPKVOL R Switch", RT5645_SPO_MIXER,
			RT5645_M_SV_R_SPM_R_SFT, 1, 1),
};

static const struct snd_kcontrol_new rt5645_hpo_mix[] = {
	SOC_DAPM_SINGLE("DAC1 Switch", RT5645_HPO_MIXER,
			RT5645_M_DAC1_HM_SFT, 1, 1),
	SOC_DAPM_SINGLE("HPVOL Switch", RT5645_HPO_MIXER,
			RT5645_M_HPVOL_HM_SFT, 1, 1),
};

static const struct snd_kcontrol_new rt5645_hpvoll_mix[] = {
	SOC_DAPM_SINGLE("DAC1 Switch", RT5645_HPOMIXL_CTRL,
			RT5645_M_DAC1_HV_SFT, 1, 1),
	SOC_DAPM_SINGLE("DAC2 Switch", RT5645_HPOMIXL_CTRL,
			RT5645_M_DAC2_HV_SFT, 1, 1),
	SOC_DAPM_SINGLE("INL Switch", RT5645_HPOMIXL_CTRL,
			RT5645_M_IN_HV_SFT, 1, 1),
	SOC_DAPM_SINGLE("BST1 Switch", RT5645_HPOMIXL_CTRL,
			RT5645_M_BST1_HV_SFT, 1, 1),
};

static const struct snd_kcontrol_new rt5645_hpvolr_mix[] = {
	SOC_DAPM_SINGLE("DAC1 Switch", RT5645_HPOMIXR_CTRL,
			RT5645_M_DAC1_HV_SFT, 1, 1),
	SOC_DAPM_SINGLE("DAC2 Switch", RT5645_HPOMIXR_CTRL,
			RT5645_M_DAC2_HV_SFT, 1, 1),
	SOC_DAPM_SINGLE("INR Switch", RT5645_HPOMIXR_CTRL,
			RT5645_M_IN_HV_SFT, 1, 1),
	SOC_DAPM_SINGLE("BST2 Switch", RT5645_HPOMIXR_CTRL,
			RT5645_M_BST2_HV_SFT, 1, 1),
};

static const struct snd_kcontrol_new rt5645_lout_mix[] = {
	SOC_DAPM_SINGLE("DAC L1 Switch", RT5645_LOUT_MIXER,
			RT5645_M_DAC_L1_LM_SFT, 1, 1),
	SOC_DAPM_SINGLE("DAC R1 Switch", RT5645_LOUT_MIXER,
			RT5645_M_DAC_R1_LM_SFT, 1, 1),
	SOC_DAPM_SINGLE("OUTMIX L Switch", RT5645_LOUT_MIXER,
			RT5645_M_OV_L_LM_SFT, 1, 1),
	SOC_DAPM_SINGLE("OUTMIX R Switch", RT5645_LOUT_MIXER,
			RT5645_M_OV_R_LM_SFT, 1, 1),
};

/*DAC1 L/R source*/ /* MX-29 [9:8] [11:10] */
static const char * const rt5645_dac1_src[] = {
	"IF1 DAC", "IF2 DAC", "IF3 DAC"
};

static SOC_ENUM_SINGLE_DECL(
	rt5645_dac1l_enum, RT5645_AD_DA_MIXER,
	RT5645_DAC1_L_SEL_SFT, rt5645_dac1_src);

static const struct snd_kcontrol_new rt5645_dac1l_mux =
	SOC_DAPM_ENUM("DAC1 L source", rt5645_dac1l_enum);

static SOC_ENUM_SINGLE_DECL(
	rt5645_dac1r_enum, RT5645_AD_DA_MIXER,
	RT5645_DAC1_R_SEL_SFT, rt5645_dac1_src);

static const struct snd_kcontrol_new rt5645_dac1r_mux =
	SOC_DAPM_ENUM("DAC1 R source", rt5645_dac1r_enum);

/*DAC2 L/R source*/ /* MX-1B [6:4] [2:0] */
static const char * const rt5645_dac12_src[] = {
	"IF1 DAC", "IF2 DAC", "IF3 DAC", "Mono ADC", "VAD_ADC"
};

static SOC_ENUM_SINGLE_DECL(
	rt5645_dac2l_enum, RT5645_DAC_CTRL,
	RT5645_DAC2_L_SEL_SFT, rt5645_dac12_src);

static const struct snd_kcontrol_new rt5645_dac_l2_mux =
	SOC_DAPM_ENUM("DAC2 L source", rt5645_dac2l_enum);

static const char * const rt5645_dacr2_src[] = {
	"IF1 DAC", "IF2 DAC", "IF3 DAC", "Mono ADC", "Haptic"
};

static SOC_ENUM_SINGLE_DECL(
	rt5645_dac2r_enum, RT5645_DAC_CTRL,
	RT5645_DAC2_R_SEL_SFT, rt5645_dacr2_src);

static const struct snd_kcontrol_new rt5645_dac_r2_mux =
	SOC_DAPM_ENUM("DAC2 R source", rt5645_dac2r_enum);


/* INL/R source */
static const char * const rt5645_inl_src[] = {
	"IN2P", "MonoP"
};

static SOC_ENUM_SINGLE_DECL(
	rt5645_inl_enum, RT5645_INL1_INR1_VOL,
	RT5645_INL_SEL_SFT, rt5645_inl_src);

static const struct snd_kcontrol_new rt5645_inl_mux =
	SOC_DAPM_ENUM("INL source", rt5645_inl_enum);

static const char * const rt5645_inr_src[] = {
	"IN2N", "MonoN"
};

static SOC_ENUM_SINGLE_DECL(
	rt5645_inr_enum, RT5645_INL1_INR1_VOL,
	RT5645_INR_SEL_SFT, rt5645_inr_src);

static const struct snd_kcontrol_new rt5645_inr_mux =
	SOC_DAPM_ENUM("INR source", rt5645_inr_enum);

/* Stereo1 ADC source */
/* MX-27 [12] */
static const char * const rt5645_stereo_adc1_src[] = {
	"DAC MIX", "ADC"
};

static SOC_ENUM_SINGLE_DECL(
	rt5645_stereo1_adc1_enum, RT5645_STO1_ADC_MIXER,
	RT5645_ADC_1_SRC_SFT, rt5645_stereo_adc1_src);

static const struct snd_kcontrol_new rt5645_sto_adc1_mux =
	SOC_DAPM_ENUM("Stereo1 ADC1 Mux", rt5645_stereo1_adc1_enum);

/* MX-27 [11] */
static const char * const rt5645_stereo_adc2_src[] = {
	"DAC MIX", "DMIC"
};

static SOC_ENUM_SINGLE_DECL(
	rt5645_stereo1_adc2_enum, RT5645_STO1_ADC_MIXER,
	RT5645_ADC_2_SRC_SFT, rt5645_stereo_adc2_src);

static const struct snd_kcontrol_new rt5645_sto_adc2_mux =
	SOC_DAPM_ENUM("Stereo1 ADC2 Mux", rt5645_stereo1_adc2_enum);

/* MX-27 [8] */
static const char * const rt5645_stereo_dmic_src[] = {
	"DMIC1", "DMIC2"
};

static SOC_ENUM_SINGLE_DECL(
	rt5645_stereo1_dmic_enum, RT5645_STO1_ADC_MIXER,
	RT5645_DMIC_SRC_SFT, rt5645_stereo_dmic_src);

static const struct snd_kcontrol_new rt5645_sto1_dmic_mux =
	SOC_DAPM_ENUM("Stereo1 DMIC source", rt5645_stereo1_dmic_enum);

/* Mono ADC source */
/* MX-28 [12] */
static const char * const rt5645_mono_adc_l1_src[] = {
	"Mono DAC MIXL", "ADC"
};

static SOC_ENUM_SINGLE_DECL(
	rt5645_mono_adc_l1_enum, RT5645_MONO_ADC_MIXER,
	RT5645_MONO_ADC_L1_SRC_SFT, rt5645_mono_adc_l1_src);

static const struct snd_kcontrol_new rt5645_mono_adc_l1_mux =
	SOC_DAPM_ENUM("Mono ADC1 left source", rt5645_mono_adc_l1_enum);
/* MX-28 [11] */
static const char * const rt5645_mono_adc_l2_src[] = {
	"Mono DAC MIXL", "DMIC"
};

static SOC_ENUM_SINGLE_DECL(
	rt5645_mono_adc_l2_enum, RT5645_MONO_ADC_MIXER,
	RT5645_MONO_ADC_L2_SRC_SFT, rt5645_mono_adc_l2_src);

static const struct snd_kcontrol_new rt5645_mono_adc_l2_mux =
	SOC_DAPM_ENUM("Mono ADC2 left source", rt5645_mono_adc_l2_enum);

/* MX-28 [8] */
static const char * const rt5645_mono_dmic_src[] = {
	"DMIC1", "DMIC2"
};

static SOC_ENUM_SINGLE_DECL(
	rt5645_mono_dmic_l_enum, RT5645_MONO_ADC_MIXER,
	RT5645_MONO_DMIC_L_SRC_SFT, rt5645_mono_dmic_src);

static const struct snd_kcontrol_new rt5645_mono_dmic_l_mux =
	SOC_DAPM_ENUM("Mono DMIC left source", rt5645_mono_dmic_l_enum);
/* MX-28 [1:0] */
static SOC_ENUM_SINGLE_DECL(
	rt5645_mono_dmic_r_enum, RT5645_MONO_ADC_MIXER,
	RT5645_MONO_DMIC_R_SRC_SFT, rt5645_mono_dmic_src);

static const struct snd_kcontrol_new rt5645_mono_dmic_r_mux =
	SOC_DAPM_ENUM("Mono DMIC Right source", rt5645_mono_dmic_r_enum);
/* MX-28 [4] */
static const char * const rt5645_mono_adc_r1_src[] = {
	"Mono DAC MIXR", "ADC"
};

static SOC_ENUM_SINGLE_DECL(
	rt5645_mono_adc_r1_enum, RT5645_MONO_ADC_MIXER,
	RT5645_MONO_ADC_R1_SRC_SFT, rt5645_mono_adc_r1_src);

static const struct snd_kcontrol_new rt5645_mono_adc_r1_mux =
	SOC_DAPM_ENUM("Mono ADC1 right source", rt5645_mono_adc_r1_enum);
/* MX-28 [3] */
static const char * const rt5645_mono_adc_r2_src[] = {
	"Mono DAC MIXR", "DMIC"
};

static SOC_ENUM_SINGLE_DECL(
	rt5645_mono_adc_r2_enum, RT5645_MONO_ADC_MIXER,
	RT5645_MONO_ADC_R2_SRC_SFT, rt5645_mono_adc_r2_src);

static const struct snd_kcontrol_new rt5645_mono_adc_r2_mux =
	SOC_DAPM_ENUM("Mono ADC2 right source", rt5645_mono_adc_r2_enum);

/* MX-77 [9:8] */
static const char * const rt5645_if1_adc_in_src[] = {
	"IF_ADC1/IF_ADC2/VAD_ADC", "IF_ADC2/IF_ADC1/VAD_ADC",
	"VAD_ADC/IF_ADC1/IF_ADC2", "VAD_ADC/IF_ADC2/IF_ADC1"
};

static SOC_ENUM_SINGLE_DECL(
	rt5645_if1_adc_in_enum, RT5645_TDM_CTRL_1,
	RT5645_IF1_ADC_IN_SFT, rt5645_if1_adc_in_src);

static const struct snd_kcontrol_new rt5645_if1_adc_in_mux =
	SOC_DAPM_ENUM("IF1 ADC IN source", rt5645_if1_adc_in_enum);

/* MX-78 [4:0] */
static const char * const rt5650_if1_adc_in_src[] = {
	"IF_ADC1/IF_ADC2/DAC_REF/Null",
	"IF_ADC1/IF_ADC2/Null/DAC_REF",
	"IF_ADC1/DAC_REF/IF_ADC2/Null",
	"IF_ADC1/DAC_REF/Null/IF_ADC2",
	"IF_ADC1/Null/DAC_REF/IF_ADC2",
	"IF_ADC1/Null/IF_ADC2/DAC_REF",

	"IF_ADC2/IF_ADC1/DAC_REF/Null",
	"IF_ADC2/IF_ADC1/Null/DAC_REF",
	"IF_ADC2/DAC_REF/IF_ADC1/Null",
	"IF_ADC2/DAC_REF/Null/IF_ADC1",
	"IF_ADC2/Null/DAC_REF/IF_ADC1",
	"IF_ADC2/Null/IF_ADC1/DAC_REF",

	"DAC_REF/IF_ADC1/IF_ADC2/Null",
	"DAC_REF/IF_ADC1/Null/IF_ADC2",
	"DAC_REF/IF_ADC2/IF_ADC1/Null",
	"DAC_REF/IF_ADC2/Null/IF_ADC1",
	"DAC_REF/Null/IF_ADC1/IF_ADC2",
	"DAC_REF/Null/IF_ADC2/IF_ADC1",

	"Null/IF_ADC1/IF_ADC2/DAC_REF",
	"Null/IF_ADC1/DAC_REF/IF_ADC2",
	"Null/IF_ADC2/IF_ADC1/DAC_REF",
	"Null/IF_ADC2/DAC_REF/IF_ADC1",
	"Null/DAC_REF/IF_ADC1/IF_ADC2",
	"Null/DAC_REF/IF_ADC2/IF_ADC1",
};

static SOC_ENUM_SINGLE_DECL(
	rt5650_if1_adc_in_enum, RT5645_TDM_CTRL_2,
	0, rt5650_if1_adc_in_src);

static const struct snd_kcontrol_new rt5650_if1_adc_in_mux =
	SOC_DAPM_ENUM("IF1 ADC IN source", rt5650_if1_adc_in_enum);

/* MX-78 [15:14][13:12][11:10] */
static const char * const rt5645_tdm_adc_swap_select[] = {
	"L/R", "R/L", "L/L", "R/R"
};

static SOC_ENUM_SINGLE_DECL(rt5650_tdm_adc_slot0_1_enum,
	RT5645_TDM_CTRL_2, 14, rt5645_tdm_adc_swap_select);

static const struct snd_kcontrol_new rt5650_if1_adc1_in_mux =
	SOC_DAPM_ENUM("IF1 ADC1 IN source", rt5650_tdm_adc_slot0_1_enum);

static SOC_ENUM_SINGLE_DECL(rt5650_tdm_adc_slot2_3_enum,
	RT5645_TDM_CTRL_2, 12, rt5645_tdm_adc_swap_select);

static const struct snd_kcontrol_new rt5650_if1_adc2_in_mux =
	SOC_DAPM_ENUM("IF1 ADC2 IN source", rt5650_tdm_adc_slot2_3_enum);

static SOC_ENUM_SINGLE_DECL(rt5650_tdm_adc_slot4_5_enum,
	RT5645_TDM_CTRL_2, 10, rt5645_tdm_adc_swap_select);

static const struct snd_kcontrol_new rt5650_if1_adc3_in_mux =
	SOC_DAPM_ENUM("IF1 ADC3 IN source", rt5650_tdm_adc_slot4_5_enum);

/* MX-77 [7:6][5:4][3:2] */
static SOC_ENUM_SINGLE_DECL(rt5645_tdm_adc_slot0_1_enum,
	RT5645_TDM_CTRL_1, 6, rt5645_tdm_adc_swap_select);

static const struct snd_kcontrol_new rt5645_if1_adc1_in_mux =
	SOC_DAPM_ENUM("IF1 ADC1 IN source", rt5645_tdm_adc_slot0_1_enum);

static SOC_ENUM_SINGLE_DECL(rt5645_tdm_adc_slot2_3_enum,
	RT5645_TDM_CTRL_1, 4, rt5645_tdm_adc_swap_select);

static const struct snd_kcontrol_new rt5645_if1_adc2_in_mux =
	SOC_DAPM_ENUM("IF1 ADC2 IN source", rt5645_tdm_adc_slot2_3_enum);

static SOC_ENUM_SINGLE_DECL(rt5645_tdm_adc_slot4_5_enum,
	RT5645_TDM_CTRL_1, 2, rt5645_tdm_adc_swap_select);

static const struct snd_kcontrol_new rt5645_if1_adc3_in_mux =
	SOC_DAPM_ENUM("IF1 ADC3 IN source", rt5645_tdm_adc_slot4_5_enum);

/* MX-79 [14:12][10:8][6:4][2:0] */
static const char * const rt5645_tdm_dac_swap_select[] = {
	"Slot0", "Slot1", "Slot2", "Slot3"
};

static SOC_ENUM_SINGLE_DECL(rt5645_tdm_dac0_enum,
	RT5645_TDM_CTRL_3, 12, rt5645_tdm_dac_swap_select);

static const struct snd_kcontrol_new rt5645_if1_dac0_tdm_sel_mux =
	SOC_DAPM_ENUM("IF1 DAC0 source", rt5645_tdm_dac0_enum);

static SOC_ENUM_SINGLE_DECL(rt5645_tdm_dac1_enum,
	RT5645_TDM_CTRL_3, 8, rt5645_tdm_dac_swap_select);

static const struct snd_kcontrol_new rt5645_if1_dac1_tdm_sel_mux =
	SOC_DAPM_ENUM("IF1 DAC1 source", rt5645_tdm_dac1_enum);

static SOC_ENUM_SINGLE_DECL(rt5645_tdm_dac2_enum,
	RT5645_TDM_CTRL_3, 4, rt5645_tdm_dac_swap_select);

static const struct snd_kcontrol_new rt5645_if1_dac2_tdm_sel_mux =
	SOC_DAPM_ENUM("IF1 DAC2 source", rt5645_tdm_dac2_enum);

static SOC_ENUM_SINGLE_DECL(rt5645_tdm_dac3_enum,
	RT5645_TDM_CTRL_3, 0, rt5645_tdm_dac_swap_select);

static const struct snd_kcontrol_new rt5645_if1_dac3_tdm_sel_mux =
	SOC_DAPM_ENUM("IF1 DAC3 source", rt5645_tdm_dac3_enum);

/* MX-7a [14:12][10:8][6:4][2:0] */
static SOC_ENUM_SINGLE_DECL(rt5650_tdm_dac0_enum,
	RT5650_TDM_CTRL_4, 12, rt5645_tdm_dac_swap_select);

static const struct snd_kcontrol_new rt5650_if1_dac0_tdm_sel_mux =
	SOC_DAPM_ENUM("IF1 DAC0 source", rt5650_tdm_dac0_enum);

static SOC_ENUM_SINGLE_DECL(rt5650_tdm_dac1_enum,
	RT5650_TDM_CTRL_4, 8, rt5645_tdm_dac_swap_select);

static const struct snd_kcontrol_new rt5650_if1_dac1_tdm_sel_mux =
	SOC_DAPM_ENUM("IF1 DAC1 source", rt5650_tdm_dac1_enum);

static SOC_ENUM_SINGLE_DECL(rt5650_tdm_dac2_enum,
	RT5650_TDM_CTRL_4, 4, rt5645_tdm_dac_swap_select);

static const struct snd_kcontrol_new rt5650_if1_dac2_tdm_sel_mux =
	SOC_DAPM_ENUM("IF1 DAC2 source", rt5650_tdm_dac2_enum);

static SOC_ENUM_SINGLE_DECL(rt5650_tdm_dac3_enum,
	RT5650_TDM_CTRL_4, 0, rt5645_tdm_dac_swap_select);

static const struct snd_kcontrol_new rt5650_if1_dac3_tdm_sel_mux =
	SOC_DAPM_ENUM("IF1 DAC3 source", rt5650_tdm_dac3_enum);

/* MX-2d [3] [2] */
static const char * const rt5650_a_dac1_src[] = {
	"DAC1", "Stereo DAC Mixer"
};

static SOC_ENUM_SINGLE_DECL(
	rt5650_a_dac1_l_enum, RT5650_A_DAC_SOUR,
	RT5650_A_DAC1_L_IN_SFT, rt5650_a_dac1_src);

static const struct snd_kcontrol_new rt5650_a_dac1_l_mux =
	SOC_DAPM_ENUM("A DAC1 L source", rt5650_a_dac1_l_enum);

static SOC_ENUM_SINGLE_DECL(
	rt5650_a_dac1_r_enum, RT5650_A_DAC_SOUR,
	RT5650_A_DAC1_R_IN_SFT, rt5650_a_dac1_src);

static const struct snd_kcontrol_new rt5650_a_dac1_r_mux =
	SOC_DAPM_ENUM("A DAC1 R source", rt5650_a_dac1_r_enum);

/* MX-2d [1] [0] */
static const char * const rt5650_a_dac2_src[] = {
	"Stereo DAC Mixer", "Mono DAC Mixer"
};

static SOC_ENUM_SINGLE_DECL(
	rt5650_a_dac2_l_enum, RT5650_A_DAC_SOUR,
	RT5650_A_DAC2_L_IN_SFT, rt5650_a_dac2_src);

static const struct snd_kcontrol_new rt5650_a_dac2_l_mux =
	SOC_DAPM_ENUM("A DAC2 L source", rt5650_a_dac2_l_enum);

static SOC_ENUM_SINGLE_DECL(
	rt5650_a_dac2_r_enum, RT5650_A_DAC_SOUR,
	RT5650_A_DAC2_R_IN_SFT, rt5650_a_dac2_src);

static const struct snd_kcontrol_new rt5650_a_dac2_r_mux =
	SOC_DAPM_ENUM("A DAC2 R source", rt5650_a_dac2_r_enum);

/* MX-2F [13:12] */
static const char * const rt5645_if2_adc_in_src[] = {
	"IF_ADC1", "IF_ADC2", "VAD_ADC"
};

static SOC_ENUM_SINGLE_DECL(
	rt5645_if2_adc_in_enum, RT5645_DIG_INF1_DATA,
	RT5645_IF2_ADC_IN_SFT, rt5645_if2_adc_in_src);

static const struct snd_kcontrol_new rt5645_if2_adc_in_mux =
	SOC_DAPM_ENUM("IF2 ADC IN source", rt5645_if2_adc_in_enum);

/* MX-2F [1:0] */
static const char * const rt5645_if3_adc_in_src[] = {
	"IF_ADC1", "IF_ADC2", "VAD_ADC"
};

static SOC_ENUM_SINGLE_DECL(
	rt5645_if3_adc_in_enum, RT5645_DIG_INF1_DATA,
	RT5645_IF3_ADC_IN_SFT, rt5645_if3_adc_in_src);

static const struct snd_kcontrol_new rt5645_if3_adc_in_mux =
	SOC_DAPM_ENUM("IF3 ADC IN source", rt5645_if3_adc_in_enum);

/* MX-31 [15] [13] [11] [9] */
static const char * const rt5645_pdm_src[] = {
	"Mono DAC", "Stereo DAC"
};

static SOC_ENUM_SINGLE_DECL(
	rt5645_pdm1_l_enum, RT5645_PDM_OUT_CTRL,
	RT5645_PDM1_L_SFT, rt5645_pdm_src);

static const struct snd_kcontrol_new rt5645_pdm1_l_mux =
	SOC_DAPM_ENUM("PDM1 L source", rt5645_pdm1_l_enum);

static SOC_ENUM_SINGLE_DECL(
	rt5645_pdm1_r_enum, RT5645_PDM_OUT_CTRL,
	RT5645_PDM1_R_SFT, rt5645_pdm_src);

static const struct snd_kcontrol_new rt5645_pdm1_r_mux =
	SOC_DAPM_ENUM("PDM1 R source", rt5645_pdm1_r_enum);

/* MX-9D [9:8] */
static const char * const rt5645_vad_adc_src[] = {
	"Sto1 ADC L", "Mono ADC L", "Mono ADC R"
};

static SOC_ENUM_SINGLE_DECL(
	rt5645_vad_adc_enum, RT5645_VAD_CTRL4,
	RT5645_VAD_SEL_SFT, rt5645_vad_adc_src);

static const struct snd_kcontrol_new rt5645_vad_adc_mux =
	SOC_DAPM_ENUM("VAD ADC source", rt5645_vad_adc_enum);

static const struct snd_kcontrol_new spk_l_vol_control =
	SOC_DAPM_SINGLE_AUTODISABLE("Switch", RT5645_SPK_VOL,
		RT5645_L_MUTE_SFT, 1, 1);

static const struct snd_kcontrol_new spk_r_vol_control =
	SOC_DAPM_SINGLE_AUTODISABLE("Switch", RT5645_SPK_VOL,
		RT5645_R_MUTE_SFT, 1, 1);

static const struct snd_kcontrol_new hp_l_vol_control =
	SOC_DAPM_SINGLE_AUTODISABLE("Switch", RT5645_HP_VOL,
		RT5645_L_MUTE_SFT, 1, 1);

static const struct snd_kcontrol_new hp_r_vol_control =
	SOC_DAPM_SINGLE_AUTODISABLE("Switch", RT5645_HP_VOL,
		RT5645_R_MUTE_SFT, 1, 1);

static const struct snd_kcontrol_new pdm1_l_vol_control =
	SOC_DAPM_SINGLE_AUTODISABLE("Switch", RT5645_PDM_OUT_CTRL,
		RT5645_M_PDM1_L, 1, 1);

static const struct snd_kcontrol_new pdm1_r_vol_control =
	SOC_DAPM_SINGLE_AUTODISABLE("Switch", RT5645_PDM_OUT_CTRL,
		RT5645_M_PDM1_R, 1, 1);

static void hp_amp_power(struct snd_soc_codec *codec, int on)
{
	static int hp_amp_power_count;
	struct rt5645_priv *rt5645 = snd_soc_codec_get_drvdata(codec);

	if (on) {
		if (hp_amp_power_count <= 0) {
			if (rt5645->codec_type == CODEC_TYPE_RT5650) {
				snd_soc_write(codec, RT5645_CHARGE_PUMP,
					0x0e06);
				snd_soc_write(codec, RT5645_DEPOP_M1, 0x001d);
				regmap_write(rt5645->regmap, RT5645_PR_BASE +
					0x3e, 0x7400);
				snd_soc_write(codec, RT5645_DEPOP_M3, 0x0737);
				regmap_write(rt5645->regmap, RT5645_PR_BASE +
					RT5645_MAMP_INT_REG2, 0xfc00);
				snd_soc_write(codec, RT5645_DEPOP_M2, 0x1140);
			} else {
				/* depop parameters */
				snd_soc_update_bits(codec, RT5645_DEPOP_M2,
					RT5645_DEPOP_MASK, RT5645_DEPOP_MAN);
				snd_soc_write(codec, RT5645_DEPOP_M1, 0x000d);
				regmap_write(rt5645->regmap, RT5645_PR_BASE +
					RT5645_HP_DCC_INT1, 0x9f01);
				mdelay(150);
				/* headphone amp power on */
				snd_soc_update_bits(codec, RT5645_PWR_ANLG1,
					RT5645_PWR_FV1 | RT5645_PWR_FV2, 0);
				snd_soc_update_bits(codec, RT5645_PWR_VOL,
					RT5645_PWR_HV_L | RT5645_PWR_HV_R,
					RT5645_PWR_HV_L | RT5645_PWR_HV_R);
				snd_soc_update_bits(codec, RT5645_PWR_ANLG1,
					RT5645_PWR_HP_L | RT5645_PWR_HP_R |
					RT5645_PWR_HA,
					RT5645_PWR_HP_L | RT5645_PWR_HP_R |
					RT5645_PWR_HA);
				mdelay(5);
				snd_soc_update_bits(codec, RT5645_PWR_ANLG1,
					RT5645_PWR_FV1 | RT5645_PWR_FV2,
					RT5645_PWR_FV1 | RT5645_PWR_FV2);

				snd_soc_update_bits(codec, RT5645_DEPOP_M1,
					RT5645_HP_CO_MASK | RT5645_HP_SG_MASK,
					RT5645_HP_CO_EN | RT5645_HP_SG_EN);
				regmap_write(rt5645->regmap, RT5645_PR_BASE +
					0x14, 0x1aaa);
				regmap_write(rt5645->regmap, RT5645_PR_BASE +
					0x24, 0x0430);
			}
		}
		hp_amp_power_count++;
	} else {
		hp_amp_power_count--;
		if (hp_amp_power_count <= 0) {
			if (rt5645->codec_type == CODEC_TYPE_RT5650) {
				regmap_write(rt5645->regmap, RT5645_PR_BASE +
					0x3e, 0x7400);
				snd_soc_write(codec, RT5645_DEPOP_M3, 0x0737);
				regmap_write(rt5645->regmap, RT5645_PR_BASE +
					RT5645_MAMP_INT_REG2, 0xfc00);
				snd_soc_write(codec, RT5645_DEPOP_M2, 0x1140);
				msleep(100);
				snd_soc_write(codec, RT5645_DEPOP_M1, 0x0001);

			} else {
				snd_soc_update_bits(codec, RT5645_DEPOP_M1,
					RT5645_HP_SG_MASK |
					RT5645_HP_L_SMT_MASK |
					RT5645_HP_R_SMT_MASK,
					RT5645_HP_SG_DIS |
					RT5645_HP_L_SMT_DIS |
					RT5645_HP_R_SMT_DIS);
				/* headphone amp power down */
				snd_soc_write(codec, RT5645_DEPOP_M1, 0x0000);
				snd_soc_update_bits(codec, RT5645_PWR_ANLG1,
					RT5645_PWR_HP_L | RT5645_PWR_HP_R |
					RT5645_PWR_HA, 0);
				snd_soc_update_bits(codec, RT5645_DEPOP_M2,
					RT5645_DEPOP_MASK, 0);
			}
		}
	}
}

static int rt5645_hp_event(struct snd_soc_dapm_widget *w,
	struct snd_kcontrol *kcontrol, int event)
{
	struct snd_soc_codec *codec = snd_soc_dapm_to_codec(w->dapm);
	struct rt5645_priv *rt5645 = snd_soc_codec_get_drvdata(codec);

	switch (event) {
	case SND_SOC_DAPM_POST_PMU:
		hp_amp_power(codec, 1);
		/* headphone unmute sequence */
		if (rt5645->codec_type == CODEC_TYPE_RT5645) {
			snd_soc_update_bits(codec, RT5645_DEPOP_M3,
				RT5645_CP_FQ1_MASK | RT5645_CP_FQ2_MASK |
				RT5645_CP_FQ3_MASK,
				(RT5645_CP_FQ_192_KHZ << RT5645_CP_FQ1_SFT) |
				(RT5645_CP_FQ_12_KHZ << RT5645_CP_FQ2_SFT) |
				(RT5645_CP_FQ_192_KHZ << RT5645_CP_FQ3_SFT));
			regmap_write(rt5645->regmap, RT5645_PR_BASE +
				RT5645_MAMP_INT_REG2, 0xfc00);
			snd_soc_update_bits(codec, RT5645_DEPOP_M1,
				RT5645_SMT_TRIG_MASK, RT5645_SMT_TRIG_EN);
			snd_soc_update_bits(codec, RT5645_DEPOP_M1,
				RT5645_RSTN_MASK, RT5645_RSTN_EN);
			snd_soc_update_bits(codec, RT5645_DEPOP_M1,
				RT5645_RSTN_MASK | RT5645_HP_L_SMT_MASK |
				RT5645_HP_R_SMT_MASK, RT5645_RSTN_DIS |
				RT5645_HP_L_SMT_EN | RT5645_HP_R_SMT_EN);
			msleep(40);
			snd_soc_update_bits(codec, RT5645_DEPOP_M1,
				RT5645_HP_SG_MASK | RT5645_HP_L_SMT_MASK |
				RT5645_HP_R_SMT_MASK, RT5645_HP_SG_DIS |
				RT5645_HP_L_SMT_DIS | RT5645_HP_R_SMT_DIS);
		}
		break;

	case SND_SOC_DAPM_PRE_PMD:
		/* headphone mute sequence */
		if (rt5645->codec_type == CODEC_TYPE_RT5645) {
			snd_soc_update_bits(codec, RT5645_DEPOP_M3,
				RT5645_CP_FQ1_MASK | RT5645_CP_FQ2_MASK |
				RT5645_CP_FQ3_MASK,
				(RT5645_CP_FQ_96_KHZ << RT5645_CP_FQ1_SFT) |
				(RT5645_CP_FQ_12_KHZ << RT5645_CP_FQ2_SFT) |
				(RT5645_CP_FQ_96_KHZ << RT5645_CP_FQ3_SFT));
			regmap_write(rt5645->regmap, RT5645_PR_BASE +
				RT5645_MAMP_INT_REG2, 0xfc00);
			snd_soc_update_bits(codec, RT5645_DEPOP_M1,
				RT5645_HP_SG_MASK, RT5645_HP_SG_EN);
			snd_soc_update_bits(codec, RT5645_DEPOP_M1,
				RT5645_RSTP_MASK, RT5645_RSTP_EN);
			snd_soc_update_bits(codec, RT5645_DEPOP_M1,
				RT5645_RSTP_MASK | RT5645_HP_L_SMT_MASK |
				RT5645_HP_R_SMT_MASK, RT5645_RSTP_DIS |
				RT5645_HP_L_SMT_EN | RT5645_HP_R_SMT_EN);
			msleep(30);
		}
		hp_amp_power(codec, 0);
		break;

	default:
		return 0;
	}

	return 0;
}

static int rt5645_spk_event(struct snd_soc_dapm_widget *w,
	struct snd_kcontrol *kcontrol, int event)
{
	struct snd_soc_codec *codec = snd_soc_dapm_to_codec(w->dapm);

	switch (event) {
	case SND_SOC_DAPM_POST_PMU:
		snd_soc_update_bits(codec, RT5645_PWR_DIG1,
			RT5645_PWR_CLS_D | RT5645_PWR_CLS_D_R |
			RT5645_PWR_CLS_D_L,
			RT5645_PWR_CLS_D | RT5645_PWR_CLS_D_R |
			RT5645_PWR_CLS_D_L);
		break;

	case SND_SOC_DAPM_PRE_PMD:
		snd_soc_update_bits(codec, RT5645_PWR_DIG1,
			RT5645_PWR_CLS_D | RT5645_PWR_CLS_D_R |
			RT5645_PWR_CLS_D_L, 0);
		break;

	default:
		return 0;
	}

	return 0;
}

static int rt5645_lout_event(struct snd_soc_dapm_widget *w,
	struct snd_kcontrol *kcontrol, int event)
{
	struct snd_soc_codec *codec = snd_soc_dapm_to_codec(w->dapm);

	switch (event) {
	case SND_SOC_DAPM_POST_PMU:
		hp_amp_power(codec, 1);
		snd_soc_update_bits(codec, RT5645_PWR_ANLG1,
			RT5645_PWR_LM, RT5645_PWR_LM);
		snd_soc_update_bits(codec, RT5645_LOUT1,
			RT5645_L_MUTE | RT5645_R_MUTE, 0);
		break;

	case SND_SOC_DAPM_PRE_PMD:
		snd_soc_update_bits(codec, RT5645_LOUT1,
			RT5645_L_MUTE | RT5645_R_MUTE,
			RT5645_L_MUTE | RT5645_R_MUTE);
		snd_soc_update_bits(codec, RT5645_PWR_ANLG1,
			RT5645_PWR_LM, 0);
		hp_amp_power(codec, 0);
		break;

	default:
		return 0;
	}

	return 0;
}

static int rt5645_bst2_event(struct snd_soc_dapm_widget *w,
	struct snd_kcontrol *kcontrol, int event)
{
	struct snd_soc_codec *codec = snd_soc_dapm_to_codec(w->dapm);

	switch (event) {
	case SND_SOC_DAPM_POST_PMU:
		snd_soc_update_bits(codec, RT5645_PWR_ANLG2,
			RT5645_PWR_BST2_P, RT5645_PWR_BST2_P);
		break;

	case SND_SOC_DAPM_PRE_PMD:
		snd_soc_update_bits(codec, RT5645_PWR_ANLG2,
			RT5645_PWR_BST2_P, 0);
		break;

	default:
		return 0;
	}

	return 0;
}

static const struct snd_soc_dapm_widget rt5645_dapm_widgets[] = {
	SND_SOC_DAPM_SUPPLY("LDO2", RT5645_PWR_MIXER,
		RT5645_PWR_LDO2_BIT, 0, NULL, 0),
	SND_SOC_DAPM_SUPPLY("PLL1", RT5645_PWR_ANLG2,
		RT5645_PWR_PLL_BIT, 0, NULL, 0),

	SND_SOC_DAPM_SUPPLY("JD Power", RT5645_PWR_ANLG2,
		RT5645_PWR_JD1_BIT, 0, NULL, 0),
	SND_SOC_DAPM_SUPPLY("Mic Det Power", RT5645_PWR_VOL,
		RT5645_PWR_MIC_DET_BIT, 0, NULL, 0),

	/* ASRC */
	SND_SOC_DAPM_SUPPLY_S("I2S1 ASRC", 1, RT5645_ASRC_1,
			      11, 0, NULL, 0),
	SND_SOC_DAPM_SUPPLY_S("I2S2 ASRC", 1, RT5645_ASRC_1,
			      12, 0, NULL, 0),
	SND_SOC_DAPM_SUPPLY_S("DAC STO ASRC", 1, RT5645_ASRC_1,
			      10, 0, NULL, 0),
	SND_SOC_DAPM_SUPPLY_S("DAC MONO L ASRC", 1, RT5645_ASRC_1,
			      9, 0, NULL, 0),
	SND_SOC_DAPM_SUPPLY_S("DAC MONO R ASRC", 1, RT5645_ASRC_1,
			      8, 0, NULL, 0),
	SND_SOC_DAPM_SUPPLY_S("DMIC STO1 ASRC", 1, RT5645_ASRC_1,
			      7, 0, NULL, 0),
	SND_SOC_DAPM_SUPPLY_S("DMIC MONO L ASRC", 1, RT5645_ASRC_1,
			      5, 0, NULL, 0),
	SND_SOC_DAPM_SUPPLY_S("DMIC MONO R ASRC", 1, RT5645_ASRC_1,
			      4, 0, NULL, 0),
	SND_SOC_DAPM_SUPPLY_S("ADC STO1 ASRC", 1, RT5645_ASRC_1,
			      3, 0, NULL, 0),
	SND_SOC_DAPM_SUPPLY_S("ADC MONO L ASRC", 1, RT5645_ASRC_1,
			      1, 0, NULL, 0),
	SND_SOC_DAPM_SUPPLY_S("ADC MONO R ASRC", 1, RT5645_ASRC_1,
			      0, 0, NULL, 0),

	/* Input Side */
	/* micbias */
	SND_SOC_DAPM_MICBIAS("micbias1", RT5645_PWR_ANLG2,
			RT5645_PWR_MB1_BIT, 0),
	SND_SOC_DAPM_MICBIAS("micbias2", RT5645_PWR_ANLG2,
			RT5645_PWR_MB2_BIT, 0),
	/* Input Lines */
	SND_SOC_DAPM_INPUT("DMIC L1"),
	SND_SOC_DAPM_INPUT("DMIC R1"),
	SND_SOC_DAPM_INPUT("DMIC L2"),
	SND_SOC_DAPM_INPUT("DMIC R2"),

	SND_SOC_DAPM_INPUT("IN1P"),
	SND_SOC_DAPM_INPUT("IN1N"),
	SND_SOC_DAPM_INPUT("IN2P"),
	SND_SOC_DAPM_INPUT("IN2N"),

	SND_SOC_DAPM_INPUT("Haptic Generator"),

	SND_SOC_DAPM_PGA("DMIC1", SND_SOC_NOPM, 0, 0, NULL, 0),
	SND_SOC_DAPM_PGA("DMIC2", SND_SOC_NOPM, 0, 0, NULL, 0),
	SND_SOC_DAPM_SUPPLY("DMIC CLK", SND_SOC_NOPM, 0, 0,
		set_dmic_clk, SND_SOC_DAPM_PRE_PMU),
	SND_SOC_DAPM_SUPPLY("DMIC1 Power", RT5645_DMIC_CTRL1,
		RT5645_DMIC_1_EN_SFT, 0, NULL, 0),
	SND_SOC_DAPM_SUPPLY("DMIC2 Power", RT5645_DMIC_CTRL1,
		RT5645_DMIC_2_EN_SFT, 0, NULL, 0),
	/* Boost */
	SND_SOC_DAPM_PGA("BST1", RT5645_PWR_ANLG2,
		RT5645_PWR_BST1_BIT, 0, NULL, 0),
	SND_SOC_DAPM_PGA_E("BST2", RT5645_PWR_ANLG2,
		RT5645_PWR_BST2_BIT, 0, NULL, 0, rt5645_bst2_event,
		SND_SOC_DAPM_PRE_PMD | SND_SOC_DAPM_POST_PMU),
	/* Input Volume */
	SND_SOC_DAPM_PGA("INL VOL", RT5645_PWR_VOL,
		RT5645_PWR_IN_L_BIT, 0, NULL, 0),
	SND_SOC_DAPM_PGA("INR VOL", RT5645_PWR_VOL,
		RT5645_PWR_IN_R_BIT, 0, NULL, 0),
	/* REC Mixer */
	SND_SOC_DAPM_MIXER("RECMIXL", RT5645_PWR_MIXER, RT5645_PWR_RM_L_BIT,
			0, rt5645_rec_l_mix, ARRAY_SIZE(rt5645_rec_l_mix)),
	SND_SOC_DAPM_MIXER("RECMIXR", RT5645_PWR_MIXER, RT5645_PWR_RM_R_BIT,
			0, rt5645_rec_r_mix, ARRAY_SIZE(rt5645_rec_r_mix)),
	/* ADCs */
	SND_SOC_DAPM_ADC("ADC L", NULL, SND_SOC_NOPM, 0, 0),
	SND_SOC_DAPM_ADC("ADC R", NULL, SND_SOC_NOPM, 0, 0),

	SND_SOC_DAPM_SUPPLY("ADC L power", RT5645_PWR_DIG1,
		RT5645_PWR_ADC_L_BIT, 0, NULL, 0),
	SND_SOC_DAPM_SUPPLY("ADC R power", RT5645_PWR_DIG1,
		RT5645_PWR_ADC_R_BIT, 0, NULL, 0),

	/* ADC Mux */
	SND_SOC_DAPM_MUX("Stereo1 DMIC Mux", SND_SOC_NOPM, 0, 0,
		&rt5645_sto1_dmic_mux),
	SND_SOC_DAPM_MUX("Stereo1 ADC L2 Mux", SND_SOC_NOPM, 0, 0,
		&rt5645_sto_adc2_mux),
	SND_SOC_DAPM_MUX("Stereo1 ADC R2 Mux", SND_SOC_NOPM, 0, 0,
		&rt5645_sto_adc2_mux),
	SND_SOC_DAPM_MUX("Stereo1 ADC L1 Mux", SND_SOC_NOPM, 0, 0,
		&rt5645_sto_adc1_mux),
	SND_SOC_DAPM_MUX("Stereo1 ADC R1 Mux", SND_SOC_NOPM, 0, 0,
		&rt5645_sto_adc1_mux),
	SND_SOC_DAPM_MUX("Mono DMIC L Mux", SND_SOC_NOPM, 0, 0,
		&rt5645_mono_dmic_l_mux),
	SND_SOC_DAPM_MUX("Mono DMIC R Mux", SND_SOC_NOPM, 0, 0,
		&rt5645_mono_dmic_r_mux),
	SND_SOC_DAPM_MUX("Mono ADC L2 Mux", SND_SOC_NOPM, 0, 0,
		&rt5645_mono_adc_l2_mux),
	SND_SOC_DAPM_MUX("Mono ADC L1 Mux", SND_SOC_NOPM, 0, 0,
		&rt5645_mono_adc_l1_mux),
	SND_SOC_DAPM_MUX("Mono ADC R1 Mux", SND_SOC_NOPM, 0, 0,
		&rt5645_mono_adc_r1_mux),
	SND_SOC_DAPM_MUX("Mono ADC R2 Mux", SND_SOC_NOPM, 0, 0,
		&rt5645_mono_adc_r2_mux),
	/* ADC Mixer */

	SND_SOC_DAPM_SUPPLY_S("adc stereo1 filter", 1, RT5645_PWR_DIG2,
		RT5645_PWR_ADC_S1F_BIT, 0, NULL, 0),
	SND_SOC_DAPM_MIXER_E("Sto1 ADC MIXL", SND_SOC_NOPM, 0, 0,
		rt5645_sto1_adc_l_mix, ARRAY_SIZE(rt5645_sto1_adc_l_mix),
		NULL, 0),
	SND_SOC_DAPM_MIXER_E("Sto1 ADC MIXR", SND_SOC_NOPM, 0, 0,
		rt5645_sto1_adc_r_mix, ARRAY_SIZE(rt5645_sto1_adc_r_mix),
		NULL, 0),
	SND_SOC_DAPM_SUPPLY_S("adc mono left filter", 1, RT5645_PWR_DIG2,
		RT5645_PWR_ADC_MF_L_BIT, 0, NULL, 0),
	SND_SOC_DAPM_MIXER_E("Mono ADC MIXL", SND_SOC_NOPM, 0, 0,
		rt5645_mono_adc_l_mix, ARRAY_SIZE(rt5645_mono_adc_l_mix),
		NULL, 0),
	SND_SOC_DAPM_SUPPLY_S("adc mono right filter", 1, RT5645_PWR_DIG2,
		RT5645_PWR_ADC_MF_R_BIT, 0, NULL, 0),
	SND_SOC_DAPM_MIXER_E("Mono ADC MIXR", SND_SOC_NOPM, 0, 0,
		rt5645_mono_adc_r_mix, ARRAY_SIZE(rt5645_mono_adc_r_mix),
		NULL, 0),

	/* ADC PGA */
	SND_SOC_DAPM_PGA("Stereo1 ADC MIXL", SND_SOC_NOPM, 0, 0, NULL, 0),
	SND_SOC_DAPM_PGA("Stereo1 ADC MIXR", SND_SOC_NOPM, 0, 0, NULL, 0),
	SND_SOC_DAPM_PGA("Sto2 ADC LR MIX", SND_SOC_NOPM, 0, 0, NULL, 0),
	SND_SOC_DAPM_PGA("VAD_ADC", SND_SOC_NOPM, 0, 0, NULL, 0),
	SND_SOC_DAPM_PGA("IF_ADC1", SND_SOC_NOPM, 0, 0, NULL, 0),
	SND_SOC_DAPM_PGA("IF_ADC2", SND_SOC_NOPM, 0, 0, NULL, 0),
	SND_SOC_DAPM_PGA("IF1_ADC1", SND_SOC_NOPM, 0, 0, NULL, 0),
	SND_SOC_DAPM_PGA("IF1_ADC2", SND_SOC_NOPM, 0, 0, NULL, 0),
	SND_SOC_DAPM_PGA("IF1_ADC3", SND_SOC_NOPM, 0, 0, NULL, 0),
	SND_SOC_DAPM_PGA("IF1_ADC4", SND_SOC_NOPM, 0, 0, NULL, 0),

	/* IF1 2 Mux */
	SND_SOC_DAPM_MUX("RT5645 IF1 ADC1 Swap Mux", SND_SOC_NOPM,
		0, 0, &rt5645_if1_adc1_in_mux),
	SND_SOC_DAPM_MUX("RT5645 IF1 ADC2 Swap Mux", SND_SOC_NOPM,
		0, 0, &rt5645_if1_adc2_in_mux),
	SND_SOC_DAPM_MUX("RT5645 IF1 ADC3 Swap Mux", SND_SOC_NOPM,
		0, 0, &rt5645_if1_adc3_in_mux),
	SND_SOC_DAPM_MUX("RT5645 IF1 ADC Mux", SND_SOC_NOPM,
		0, 0, &rt5645_if1_adc_in_mux),

<<<<<<< HEAD
	SND_SOC_DAPM_MUX("RT5650 IF1 ADC1 Swap Mux", SND_SOC_NOPM,
		0, 0, &rt5650_if1_adc1_in_mux),
	SND_SOC_DAPM_MUX("RT5650 IF1 ADC2 Swap Mux", SND_SOC_NOPM,
		0, 0, &rt5650_if1_adc2_in_mux),
	SND_SOC_DAPM_MUX("RT5650 IF1 ADC3 Swap Mux", SND_SOC_NOPM,
		0, 0, &rt5650_if1_adc3_in_mux),
	SND_SOC_DAPM_MUX("RT5650 IF1 ADC Mux", SND_SOC_NOPM,
		0, 0, &rt5650_if1_adc_in_mux),

=======
>>>>>>> c99d49a8
	SND_SOC_DAPM_MUX("IF2 ADC Mux", SND_SOC_NOPM,
		0, 0, &rt5645_if2_adc_in_mux),

	/* Digital Interface */
	SND_SOC_DAPM_SUPPLY("I2S1", RT5645_PWR_DIG1,
		RT5645_PWR_I2S1_BIT, 0, NULL, 0),
	SND_SOC_DAPM_PGA("IF1 DAC0", SND_SOC_NOPM, 0, 0, NULL, 0),
	SND_SOC_DAPM_PGA("IF1 DAC1", SND_SOC_NOPM, 0, 0, NULL, 0),
	SND_SOC_DAPM_PGA("IF1 DAC2", SND_SOC_NOPM, 0, 0, NULL, 0),
	SND_SOC_DAPM_PGA("IF1 DAC3", SND_SOC_NOPM, 0, 0, NULL, 0),
	SND_SOC_DAPM_MUX("RT5645 IF1 DAC1 L Mux", SND_SOC_NOPM, 0, 0,
		&rt5645_if1_dac0_tdm_sel_mux),
	SND_SOC_DAPM_MUX("RT5645 IF1 DAC1 R Mux", SND_SOC_NOPM, 0, 0,
		&rt5645_if1_dac1_tdm_sel_mux),
	SND_SOC_DAPM_MUX("RT5645 IF1 DAC2 L Mux", SND_SOC_NOPM, 0, 0,
		&rt5645_if1_dac2_tdm_sel_mux),
	SND_SOC_DAPM_MUX("RT5645 IF1 DAC2 R Mux", SND_SOC_NOPM, 0, 0,
		&rt5645_if1_dac3_tdm_sel_mux),
<<<<<<< HEAD
	SND_SOC_DAPM_MUX("RT5650 IF1 DAC1 L Mux", SND_SOC_NOPM, 0, 0,
		&rt5650_if1_dac0_tdm_sel_mux),
	SND_SOC_DAPM_MUX("RT5650 IF1 DAC1 R Mux", SND_SOC_NOPM, 0, 0,
		&rt5650_if1_dac1_tdm_sel_mux),
	SND_SOC_DAPM_MUX("RT5650 IF1 DAC2 L Mux", SND_SOC_NOPM, 0, 0,
		&rt5650_if1_dac2_tdm_sel_mux),
	SND_SOC_DAPM_MUX("RT5650 IF1 DAC2 R Mux", SND_SOC_NOPM, 0, 0,
		&rt5650_if1_dac3_tdm_sel_mux),
=======
>>>>>>> c99d49a8
	SND_SOC_DAPM_PGA("IF1 ADC", SND_SOC_NOPM, 0, 0, NULL, 0),
	SND_SOC_DAPM_PGA("IF1 ADC L", SND_SOC_NOPM, 0, 0, NULL, 0),
	SND_SOC_DAPM_PGA("IF1 ADC R", SND_SOC_NOPM, 0, 0, NULL, 0),
	SND_SOC_DAPM_SUPPLY("I2S2", RT5645_PWR_DIG1,
		RT5645_PWR_I2S2_BIT, 0, NULL, 0),
	SND_SOC_DAPM_PGA("IF2 DAC", SND_SOC_NOPM, 0, 0, NULL, 0),
	SND_SOC_DAPM_PGA("IF2 DAC L", SND_SOC_NOPM, 0, 0, NULL, 0),
	SND_SOC_DAPM_PGA("IF2 DAC R", SND_SOC_NOPM, 0, 0, NULL, 0),
	SND_SOC_DAPM_PGA("IF2 ADC", SND_SOC_NOPM, 0, 0, NULL, 0),

	/* Digital Interface Select */
	SND_SOC_DAPM_MUX("VAD ADC Mux", SND_SOC_NOPM,
		0, 0, &rt5645_vad_adc_mux),

	/* Audio Interface */
	SND_SOC_DAPM_AIF_IN("AIF1RX", "AIF1 Playback", 0, SND_SOC_NOPM, 0, 0),
	SND_SOC_DAPM_AIF_OUT("AIF1TX", "AIF1 Capture", 0, SND_SOC_NOPM, 0, 0),
	SND_SOC_DAPM_AIF_IN("AIF2RX", "AIF2 Playback", 0, SND_SOC_NOPM, 0, 0),
	SND_SOC_DAPM_AIF_OUT("AIF2TX", "AIF2 Capture", 0, SND_SOC_NOPM, 0, 0),

	/* Output Side */
	/* DAC mixer before sound effect  */
	SND_SOC_DAPM_MIXER("DAC1 MIXL", SND_SOC_NOPM, 0, 0,
		rt5645_dac_l_mix, ARRAY_SIZE(rt5645_dac_l_mix)),
	SND_SOC_DAPM_MIXER("DAC1 MIXR", SND_SOC_NOPM, 0, 0,
		rt5645_dac_r_mix, ARRAY_SIZE(rt5645_dac_r_mix)),

	/* DAC2 channel Mux */
	SND_SOC_DAPM_MUX("DAC L2 Mux", SND_SOC_NOPM, 0, 0, &rt5645_dac_l2_mux),
	SND_SOC_DAPM_MUX("DAC R2 Mux", SND_SOC_NOPM, 0, 0, &rt5645_dac_r2_mux),
	SND_SOC_DAPM_PGA("DAC L2 Volume", RT5645_PWR_DIG1,
		RT5645_PWR_DAC_L2_BIT, 0, NULL, 0),
	SND_SOC_DAPM_PGA("DAC R2 Volume", RT5645_PWR_DIG1,
		RT5645_PWR_DAC_R2_BIT, 0, NULL, 0),

	SND_SOC_DAPM_MUX("DAC1 L Mux", SND_SOC_NOPM, 0, 0, &rt5645_dac1l_mux),
	SND_SOC_DAPM_MUX("DAC1 R Mux", SND_SOC_NOPM, 0, 0, &rt5645_dac1r_mux),

	/* DAC Mixer */
	SND_SOC_DAPM_SUPPLY_S("dac stereo1 filter", 1, RT5645_PWR_DIG2,
		RT5645_PWR_DAC_S1F_BIT, 0, NULL, 0),
	SND_SOC_DAPM_SUPPLY_S("dac mono left filter", 1, RT5645_PWR_DIG2,
		RT5645_PWR_DAC_MF_L_BIT, 0, NULL, 0),
	SND_SOC_DAPM_SUPPLY_S("dac mono right filter", 1, RT5645_PWR_DIG2,
		RT5645_PWR_DAC_MF_R_BIT, 0, NULL, 0),
	SND_SOC_DAPM_MIXER("Stereo DAC MIXL", SND_SOC_NOPM, 0, 0,
		rt5645_sto_dac_l_mix, ARRAY_SIZE(rt5645_sto_dac_l_mix)),
	SND_SOC_DAPM_MIXER("Stereo DAC MIXR", SND_SOC_NOPM, 0, 0,
		rt5645_sto_dac_r_mix, ARRAY_SIZE(rt5645_sto_dac_r_mix)),
	SND_SOC_DAPM_MIXER("Mono DAC MIXL", SND_SOC_NOPM, 0, 0,
		rt5645_mono_dac_l_mix, ARRAY_SIZE(rt5645_mono_dac_l_mix)),
	SND_SOC_DAPM_MIXER("Mono DAC MIXR", SND_SOC_NOPM, 0, 0,
		rt5645_mono_dac_r_mix, ARRAY_SIZE(rt5645_mono_dac_r_mix)),
	SND_SOC_DAPM_MIXER("DAC MIXL", SND_SOC_NOPM, 0, 0,
		rt5645_dig_l_mix, ARRAY_SIZE(rt5645_dig_l_mix)),
	SND_SOC_DAPM_MIXER("DAC MIXR", SND_SOC_NOPM, 0, 0,
		rt5645_dig_r_mix, ARRAY_SIZE(rt5645_dig_r_mix)),

	/* DACs */
	SND_SOC_DAPM_DAC("DAC L1", NULL, RT5645_PWR_DIG1, RT5645_PWR_DAC_L1_BIT,
		0),
	SND_SOC_DAPM_DAC("DAC L2", NULL, RT5645_PWR_DIG1, RT5645_PWR_DAC_L2_BIT,
		0),
	SND_SOC_DAPM_DAC("DAC R1", NULL, RT5645_PWR_DIG1, RT5645_PWR_DAC_R1_BIT,
		0),
	SND_SOC_DAPM_DAC("DAC R2", NULL, RT5645_PWR_DIG1, RT5645_PWR_DAC_R2_BIT,
		0),
	/* OUT Mixer */
	SND_SOC_DAPM_MIXER("SPK MIXL", RT5645_PWR_MIXER, RT5645_PWR_SM_L_BIT,
		0, rt5645_spk_l_mix, ARRAY_SIZE(rt5645_spk_l_mix)),
	SND_SOC_DAPM_MIXER("SPK MIXR", RT5645_PWR_MIXER, RT5645_PWR_SM_R_BIT,
		0, rt5645_spk_r_mix, ARRAY_SIZE(rt5645_spk_r_mix)),
	SND_SOC_DAPM_MIXER("OUT MIXL", RT5645_PWR_MIXER, RT5645_PWR_OM_L_BIT,
		0, rt5645_out_l_mix, ARRAY_SIZE(rt5645_out_l_mix)),
	SND_SOC_DAPM_MIXER("OUT MIXR", RT5645_PWR_MIXER, RT5645_PWR_OM_R_BIT,
		0, rt5645_out_r_mix, ARRAY_SIZE(rt5645_out_r_mix)),
	/* Ouput Volume */
	SND_SOC_DAPM_SWITCH("SPKVOL L", RT5645_PWR_VOL, RT5645_PWR_SV_L_BIT, 0,
		&spk_l_vol_control),
	SND_SOC_DAPM_SWITCH("SPKVOL R", RT5645_PWR_VOL, RT5645_PWR_SV_R_BIT, 0,
		&spk_r_vol_control),
	SND_SOC_DAPM_MIXER("HPOVOL MIXL", RT5645_PWR_VOL, RT5645_PWR_HV_L_BIT,
		0, rt5645_hpvoll_mix, ARRAY_SIZE(rt5645_hpvoll_mix)),
	SND_SOC_DAPM_MIXER("HPOVOL MIXR", RT5645_PWR_VOL, RT5645_PWR_HV_R_BIT,
		0, rt5645_hpvolr_mix, ARRAY_SIZE(rt5645_hpvolr_mix)),
	SND_SOC_DAPM_SUPPLY("HPOVOL MIXL Power", RT5645_PWR_MIXER,
		RT5645_PWR_HM_L_BIT, 0, NULL, 0),
	SND_SOC_DAPM_SUPPLY("HPOVOL MIXR Power", RT5645_PWR_MIXER,
		RT5645_PWR_HM_R_BIT, 0, NULL, 0),
	SND_SOC_DAPM_PGA("DAC 1", SND_SOC_NOPM, 0, 0, NULL, 0),
	SND_SOC_DAPM_PGA("DAC 2", SND_SOC_NOPM, 0, 0, NULL, 0),
	SND_SOC_DAPM_PGA("HPOVOL", SND_SOC_NOPM, 0, 0, NULL, 0),
	SND_SOC_DAPM_SWITCH("HPOVOL L", SND_SOC_NOPM, 0, 0, &hp_l_vol_control),
	SND_SOC_DAPM_SWITCH("HPOVOL R", SND_SOC_NOPM, 0, 0, &hp_r_vol_control),

	/* HPO/LOUT/Mono Mixer */
	SND_SOC_DAPM_MIXER("SPOL MIX", SND_SOC_NOPM, 0, 0, rt5645_spo_l_mix,
		ARRAY_SIZE(rt5645_spo_l_mix)),
	SND_SOC_DAPM_MIXER("SPOR MIX", SND_SOC_NOPM, 0, 0, rt5645_spo_r_mix,
		ARRAY_SIZE(rt5645_spo_r_mix)),
	SND_SOC_DAPM_MIXER("HPO MIX", SND_SOC_NOPM, 0, 0, rt5645_hpo_mix,
		ARRAY_SIZE(rt5645_hpo_mix)),
	SND_SOC_DAPM_MIXER("LOUT MIX", SND_SOC_NOPM, 0, 0, rt5645_lout_mix,
		ARRAY_SIZE(rt5645_lout_mix)),

	SND_SOC_DAPM_PGA_S("HP amp", 1, SND_SOC_NOPM, 0, 0, rt5645_hp_event,
		SND_SOC_DAPM_PRE_PMD | SND_SOC_DAPM_POST_PMU),
	SND_SOC_DAPM_PGA_S("LOUT amp", 1, SND_SOC_NOPM, 0, 0, rt5645_lout_event,
		SND_SOC_DAPM_PRE_PMD | SND_SOC_DAPM_POST_PMU),
	SND_SOC_DAPM_PGA_S("SPK amp", 2, SND_SOC_NOPM, 0, 0, rt5645_spk_event,
		SND_SOC_DAPM_PRE_PMD | SND_SOC_DAPM_POST_PMU),

	/* PDM */
	SND_SOC_DAPM_SUPPLY("PDM1 Power", RT5645_PWR_DIG2, RT5645_PWR_PDM1_BIT,
		0, NULL, 0),
	SND_SOC_DAPM_MUX("PDM1 L Mux", SND_SOC_NOPM, 0, 0, &rt5645_pdm1_l_mux),
	SND_SOC_DAPM_MUX("PDM1 R Mux", SND_SOC_NOPM, 0, 0, &rt5645_pdm1_r_mux),

	SND_SOC_DAPM_SWITCH("PDM1 L", SND_SOC_NOPM, 0, 0, &pdm1_l_vol_control),
	SND_SOC_DAPM_SWITCH("PDM1 R", SND_SOC_NOPM, 0, 0, &pdm1_r_vol_control),

	/* Output Lines */
	SND_SOC_DAPM_OUTPUT("HPOL"),
	SND_SOC_DAPM_OUTPUT("HPOR"),
	SND_SOC_DAPM_OUTPUT("LOUTL"),
	SND_SOC_DAPM_OUTPUT("LOUTR"),
	SND_SOC_DAPM_OUTPUT("PDM1L"),
	SND_SOC_DAPM_OUTPUT("PDM1R"),
	SND_SOC_DAPM_OUTPUT("SPOL"),
	SND_SOC_DAPM_OUTPUT("SPOR"),
};

static const struct snd_soc_dapm_widget rt5650_specific_dapm_widgets[] = {
	SND_SOC_DAPM_MUX("A DAC1 L Mux", SND_SOC_NOPM,
		0, 0, &rt5650_a_dac1_l_mux),
	SND_SOC_DAPM_MUX("A DAC1 R Mux", SND_SOC_NOPM,
		0, 0, &rt5650_a_dac1_r_mux),
	SND_SOC_DAPM_MUX("A DAC2 L Mux", SND_SOC_NOPM,
		0, 0, &rt5650_a_dac2_l_mux),
	SND_SOC_DAPM_MUX("A DAC2 R Mux", SND_SOC_NOPM,
		0, 0, &rt5650_a_dac2_r_mux),

	SND_SOC_DAPM_MUX("RT5650 IF1 ADC1 Swap Mux", SND_SOC_NOPM,
		0, 0, &rt5650_if1_adc1_in_mux),
	SND_SOC_DAPM_MUX("RT5650 IF1 ADC2 Swap Mux", SND_SOC_NOPM,
		0, 0, &rt5650_if1_adc2_in_mux),
	SND_SOC_DAPM_MUX("RT5650 IF1 ADC3 Swap Mux", SND_SOC_NOPM,
		0, 0, &rt5650_if1_adc3_in_mux),
	SND_SOC_DAPM_MUX("RT5650 IF1 ADC Mux", SND_SOC_NOPM,
		0, 0, &rt5650_if1_adc_in_mux),

	SND_SOC_DAPM_MUX("RT5650 IF1 DAC1 L Mux", SND_SOC_NOPM, 0, 0,
		&rt5650_if1_dac0_tdm_sel_mux),
	SND_SOC_DAPM_MUX("RT5650 IF1 DAC1 R Mux", SND_SOC_NOPM, 0, 0,
		&rt5650_if1_dac1_tdm_sel_mux),
	SND_SOC_DAPM_MUX("RT5650 IF1 DAC2 L Mux", SND_SOC_NOPM, 0, 0,
		&rt5650_if1_dac2_tdm_sel_mux),
	SND_SOC_DAPM_MUX("RT5650 IF1 DAC2 R Mux", SND_SOC_NOPM, 0, 0,
		&rt5650_if1_dac3_tdm_sel_mux),
};

static const struct snd_soc_dapm_route rt5645_dapm_routes[] = {
	{ "adc stereo1 filter", NULL, "ADC STO1 ASRC", is_using_asrc },
	{ "adc mono left filter", NULL, "ADC MONO L ASRC", is_using_asrc },
	{ "adc mono right filter", NULL, "ADC MONO R ASRC", is_using_asrc },
	{ "dac mono left filter", NULL, "DAC MONO L ASRC", is_using_asrc },
	{ "dac mono right filter", NULL, "DAC MONO R ASRC", is_using_asrc },
	{ "dac stereo1 filter", NULL, "DAC STO ASRC", is_using_asrc },

	{ "I2S1", NULL, "I2S1 ASRC" },
	{ "I2S2", NULL, "I2S2 ASRC" },

	{ "IN1P", NULL, "LDO2" },
	{ "IN2P", NULL, "LDO2" },

	{ "DMIC1", NULL, "DMIC L1" },
	{ "DMIC1", NULL, "DMIC R1" },
	{ "DMIC2", NULL, "DMIC L2" },
	{ "DMIC2", NULL, "DMIC R2" },

	{ "BST1", NULL, "IN1P" },
	{ "BST1", NULL, "IN1N" },
	{ "BST1", NULL, "JD Power" },
	{ "BST1", NULL, "Mic Det Power" },
	{ "BST2", NULL, "IN2P" },
	{ "BST2", NULL, "IN2N" },

	{ "INL VOL", NULL, "IN2P" },
	{ "INR VOL", NULL, "IN2N" },

	{ "RECMIXL", "HPOL Switch", "HPOL" },
	{ "RECMIXL", "INL Switch", "INL VOL" },
	{ "RECMIXL", "BST2 Switch", "BST2" },
	{ "RECMIXL", "BST1 Switch", "BST1" },
	{ "RECMIXL", "OUT MIXL Switch", "OUT MIXL" },

	{ "RECMIXR", "HPOR Switch", "HPOR" },
	{ "RECMIXR", "INR Switch", "INR VOL" },
	{ "RECMIXR", "BST2 Switch", "BST2" },
	{ "RECMIXR", "BST1 Switch", "BST1" },
	{ "RECMIXR", "OUT MIXR Switch", "OUT MIXR" },

	{ "ADC L", NULL, "RECMIXL" },
	{ "ADC L", NULL, "ADC L power" },
	{ "ADC R", NULL, "RECMIXR" },
	{ "ADC R", NULL, "ADC R power" },

	{"DMIC L1", NULL, "DMIC CLK"},
	{"DMIC L1", NULL, "DMIC1 Power"},
	{"DMIC R1", NULL, "DMIC CLK"},
	{"DMIC R1", NULL, "DMIC1 Power"},
	{"DMIC L2", NULL, "DMIC CLK"},
	{"DMIC L2", NULL, "DMIC2 Power"},
	{"DMIC R2", NULL, "DMIC CLK"},
	{"DMIC R2", NULL, "DMIC2 Power"},

	{ "Stereo1 DMIC Mux", "DMIC1", "DMIC1" },
	{ "Stereo1 DMIC Mux", "DMIC2", "DMIC2" },
	{ "Stereo1 DMIC Mux", NULL, "DMIC STO1 ASRC" },

	{ "Mono DMIC L Mux", "DMIC1", "DMIC L1" },
	{ "Mono DMIC L Mux", "DMIC2", "DMIC L2" },
	{ "Mono DMIC L Mux", NULL, "DMIC MONO L ASRC" },

	{ "Mono DMIC R Mux", "DMIC1", "DMIC R1" },
	{ "Mono DMIC R Mux", "DMIC2", "DMIC R2" },
	{ "Mono DMIC R Mux", NULL, "DMIC MONO R ASRC" },

	{ "Stereo1 ADC L2 Mux", "DMIC", "Stereo1 DMIC Mux" },
	{ "Stereo1 ADC L2 Mux", "DAC MIX", "DAC MIXL" },
	{ "Stereo1 ADC L1 Mux", "ADC", "ADC L" },
	{ "Stereo1 ADC L1 Mux", "DAC MIX", "DAC MIXL" },

	{ "Stereo1 ADC R1 Mux", "ADC", "ADC R" },
	{ "Stereo1 ADC R1 Mux", "DAC MIX", "DAC MIXR" },
	{ "Stereo1 ADC R2 Mux", "DMIC", "Stereo1 DMIC Mux" },
	{ "Stereo1 ADC R2 Mux", "DAC MIX", "DAC MIXR" },

	{ "Mono ADC L2 Mux", "DMIC", "Mono DMIC L Mux" },
	{ "Mono ADC L2 Mux", "Mono DAC MIXL", "Mono DAC MIXL" },
	{ "Mono ADC L1 Mux", "Mono DAC MIXL", "Mono DAC MIXL" },
	{ "Mono ADC L1 Mux", "ADC", "ADC L" },

	{ "Mono ADC R1 Mux", "Mono DAC MIXR", "Mono DAC MIXR" },
	{ "Mono ADC R1 Mux", "ADC", "ADC R" },
	{ "Mono ADC R2 Mux", "DMIC", "Mono DMIC R Mux" },
	{ "Mono ADC R2 Mux", "Mono DAC MIXR", "Mono DAC MIXR" },

	{ "Sto1 ADC MIXL", "ADC1 Switch", "Stereo1 ADC L1 Mux" },
	{ "Sto1 ADC MIXL", "ADC2 Switch", "Stereo1 ADC L2 Mux" },
	{ "Sto1 ADC MIXR", "ADC1 Switch", "Stereo1 ADC R1 Mux" },
	{ "Sto1 ADC MIXR", "ADC2 Switch", "Stereo1 ADC R2 Mux" },

	{ "Stereo1 ADC MIXL", NULL, "Sto1 ADC MIXL" },
	{ "Stereo1 ADC MIXL", NULL, "adc stereo1 filter" },
	{ "adc stereo1 filter", NULL, "PLL1", is_sys_clk_from_pll },

	{ "Stereo1 ADC MIXR", NULL, "Sto1 ADC MIXR" },
	{ "Stereo1 ADC MIXR", NULL, "adc stereo1 filter" },
	{ "adc stereo1 filter", NULL, "PLL1", is_sys_clk_from_pll },

	{ "Mono ADC MIXL", "ADC1 Switch", "Mono ADC L1 Mux" },
	{ "Mono ADC MIXL", "ADC2 Switch", "Mono ADC L2 Mux" },
	{ "Mono ADC MIXL", NULL, "adc mono left filter" },
	{ "adc mono left filter", NULL, "PLL1", is_sys_clk_from_pll },

	{ "Mono ADC MIXR", "ADC1 Switch", "Mono ADC R1 Mux" },
	{ "Mono ADC MIXR", "ADC2 Switch", "Mono ADC R2 Mux" },
	{ "Mono ADC MIXR", NULL, "adc mono right filter" },
	{ "adc mono right filter", NULL, "PLL1", is_sys_clk_from_pll },

	{ "VAD ADC Mux", "Sto1 ADC L", "Stereo1 ADC MIXL" },
	{ "VAD ADC Mux", "Mono ADC L", "Mono ADC MIXL" },
	{ "VAD ADC Mux", "Mono ADC R", "Mono ADC MIXR" },

	{ "IF_ADC1", NULL, "Stereo1 ADC MIXL" },
	{ "IF_ADC1", NULL, "Stereo1 ADC MIXR" },
	{ "IF_ADC2", NULL, "Mono ADC MIXL" },
	{ "IF_ADC2", NULL, "Mono ADC MIXR" },
	{ "VAD_ADC", NULL, "VAD ADC Mux" },

	{ "IF2 ADC Mux", "IF_ADC1", "IF_ADC1" },
	{ "IF2 ADC Mux", "IF_ADC2", "IF_ADC2" },
	{ "IF2 ADC Mux", "VAD_ADC", "VAD_ADC" },

	{ "IF1 ADC", NULL, "I2S1" },
	{ "IF2 ADC", NULL, "I2S2" },
	{ "IF2 ADC", NULL, "IF2 ADC Mux" },

	{ "AIF2TX", NULL, "IF2 ADC" },

	{ "IF1 DAC0", NULL, "AIF1RX" },
	{ "IF1 DAC1", NULL, "AIF1RX" },
	{ "IF1 DAC2", NULL, "AIF1RX" },
	{ "IF1 DAC3", NULL, "AIF1RX" },
	{ "IF2 DAC", NULL, "AIF2RX" },

	{ "IF1 DAC0", NULL, "I2S1" },
	{ "IF1 DAC1", NULL, "I2S1" },
	{ "IF1 DAC2", NULL, "I2S1" },
	{ "IF1 DAC3", NULL, "I2S1" },
	{ "IF2 DAC", NULL, "I2S2" },

	{ "IF2 DAC L", NULL, "IF2 DAC" },
	{ "IF2 DAC R", NULL, "IF2 DAC" },

	{ "DAC1 L Mux", "IF2 DAC", "IF2 DAC L" },
	{ "DAC1 R Mux", "IF2 DAC", "IF2 DAC R" },

	{ "DAC1 MIXL", "Stereo ADC Switch", "Stereo1 ADC MIXL" },
	{ "DAC1 MIXL", "DAC1 Switch", "DAC1 L Mux" },
	{ "DAC1 MIXL", NULL, "dac stereo1 filter" },
	{ "DAC1 MIXR", "Stereo ADC Switch", "Stereo1 ADC MIXR" },
	{ "DAC1 MIXR", "DAC1 Switch", "DAC1 R Mux" },
	{ "DAC1 MIXR", NULL, "dac stereo1 filter" },

	{ "DAC L2 Mux", "IF2 DAC", "IF2 DAC L" },
	{ "DAC L2 Mux", "Mono ADC", "Mono ADC MIXL" },
	{ "DAC L2 Mux", "VAD_ADC", "VAD_ADC" },
	{ "DAC L2 Volume", NULL, "DAC L2 Mux" },
	{ "DAC L2 Volume", NULL, "dac mono left filter" },

	{ "DAC R2 Mux", "IF2 DAC", "IF2 DAC R" },
	{ "DAC R2 Mux", "Mono ADC", "Mono ADC MIXR" },
	{ "DAC R2 Mux", "Haptic", "Haptic Generator" },
	{ "DAC R2 Volume", NULL, "DAC R2 Mux" },
	{ "DAC R2 Volume", NULL, "dac mono right filter" },

	{ "Stereo DAC MIXL", "DAC L1 Switch", "DAC1 MIXL" },
	{ "Stereo DAC MIXL", "DAC R1 Switch", "DAC1 MIXR" },
	{ "Stereo DAC MIXL", "DAC L2 Switch", "DAC L2 Volume" },
	{ "Stereo DAC MIXL", NULL, "dac stereo1 filter" },
	{ "Stereo DAC MIXR", "DAC R1 Switch", "DAC1 MIXR" },
	{ "Stereo DAC MIXR", "DAC L1 Switch", "DAC1 MIXL" },
	{ "Stereo DAC MIXR", "DAC R2 Switch", "DAC R2 Volume" },
	{ "Stereo DAC MIXR", NULL, "dac stereo1 filter" },

	{ "Mono DAC MIXL", "DAC L1 Switch", "DAC1 MIXL" },
	{ "Mono DAC MIXL", "DAC L2 Switch", "DAC L2 Volume" },
	{ "Mono DAC MIXL", "DAC R2 Switch", "DAC R2 Volume" },
	{ "Mono DAC MIXL", NULL, "dac mono left filter" },
	{ "Mono DAC MIXR", "DAC R1 Switch", "DAC1 MIXR" },
	{ "Mono DAC MIXR", "DAC R2 Switch", "DAC R2 Volume" },
	{ "Mono DAC MIXR", "DAC L2 Switch", "DAC L2 Volume" },
	{ "Mono DAC MIXR", NULL, "dac mono right filter" },

	{ "DAC MIXL", "Sto DAC Mix L Switch", "Stereo DAC MIXL" },
	{ "DAC MIXL", "DAC L2 Switch", "DAC L2 Volume" },
	{ "DAC MIXL", "DAC R2 Switch", "DAC R2 Volume" },
	{ "DAC MIXR", "Sto DAC Mix R Switch", "Stereo DAC MIXR" },
	{ "DAC MIXR", "DAC R2 Switch", "DAC R2 Volume" },
	{ "DAC MIXR", "DAC L2 Switch", "DAC L2 Volume" },

	{ "DAC L1", NULL, "PLL1", is_sys_clk_from_pll },
	{ "DAC R1", NULL, "PLL1", is_sys_clk_from_pll },
	{ "DAC L2", NULL, "PLL1", is_sys_clk_from_pll },
	{ "DAC R2", NULL, "PLL1", is_sys_clk_from_pll },

	{ "SPK MIXL", "BST1 Switch", "BST1" },
	{ "SPK MIXL", "INL Switch", "INL VOL" },
	{ "SPK MIXL", "DAC L1 Switch", "DAC L1" },
	{ "SPK MIXL", "DAC L2 Switch", "DAC L2" },
	{ "SPK MIXR", "BST2 Switch", "BST2" },
	{ "SPK MIXR", "INR Switch", "INR VOL" },
	{ "SPK MIXR", "DAC R1 Switch", "DAC R1" },
	{ "SPK MIXR", "DAC R2 Switch", "DAC R2" },

	{ "OUT MIXL", "BST1 Switch", "BST1" },
	{ "OUT MIXL", "INL Switch", "INL VOL" },
	{ "OUT MIXL", "DAC L2 Switch", "DAC L2" },
	{ "OUT MIXL", "DAC L1 Switch", "DAC L1" },

	{ "OUT MIXR", "BST2 Switch", "BST2" },
	{ "OUT MIXR", "INR Switch", "INR VOL" },
	{ "OUT MIXR", "DAC R2 Switch", "DAC R2" },
	{ "OUT MIXR", "DAC R1 Switch", "DAC R1" },

	{ "HPOVOL MIXL", "DAC1 Switch", "DAC L1" },
	{ "HPOVOL MIXL", "DAC2 Switch", "DAC L2" },
	{ "HPOVOL MIXL", "INL Switch", "INL VOL" },
	{ "HPOVOL MIXL", "BST1 Switch", "BST1" },
	{ "HPOVOL MIXL", NULL, "HPOVOL MIXL Power" },
	{ "HPOVOL MIXR", "DAC1 Switch", "DAC R1" },
	{ "HPOVOL MIXR", "DAC2 Switch", "DAC R2" },
	{ "HPOVOL MIXR", "INR Switch", "INR VOL" },
	{ "HPOVOL MIXR", "BST2 Switch", "BST2" },
	{ "HPOVOL MIXR", NULL, "HPOVOL MIXR Power" },

	{ "DAC 2", NULL, "DAC L2" },
	{ "DAC 2", NULL, "DAC R2" },
	{ "DAC 1", NULL, "DAC L1" },
	{ "DAC 1", NULL, "DAC R1" },
	{ "HPOVOL L", "Switch", "HPOVOL MIXL" },
	{ "HPOVOL R", "Switch", "HPOVOL MIXR" },
	{ "HPOVOL", NULL, "HPOVOL L" },
	{ "HPOVOL", NULL, "HPOVOL R" },
	{ "HPO MIX", "DAC1 Switch", "DAC 1" },
	{ "HPO MIX", "HPVOL Switch", "HPOVOL" },

	{ "SPKVOL L", "Switch", "SPK MIXL" },
	{ "SPKVOL R", "Switch", "SPK MIXR" },

	{ "SPOL MIX", "DAC R1 Switch", "DAC R1" },
	{ "SPOL MIX", "DAC L1 Switch", "DAC L1" },
	{ "SPOL MIX", "SPKVOL R Switch", "SPKVOL R" },
	{ "SPOL MIX", "SPKVOL L Switch", "SPKVOL L" },
	{ "SPOR MIX", "DAC R1 Switch", "DAC R1" },
	{ "SPOR MIX", "SPKVOL R Switch", "SPKVOL R" },

	{ "LOUT MIX", "DAC L1 Switch", "DAC L1" },
	{ "LOUT MIX", "DAC R1 Switch", "DAC R1" },
	{ "LOUT MIX", "OUTMIX L Switch", "OUT MIXL" },
	{ "LOUT MIX", "OUTMIX R Switch", "OUT MIXR" },

	{ "PDM1 L Mux", "Stereo DAC", "Stereo DAC MIXL" },
	{ "PDM1 L Mux", "Mono DAC", "Mono DAC MIXL" },
	{ "PDM1 L Mux", NULL, "PDM1 Power" },
	{ "PDM1 R Mux", "Stereo DAC", "Stereo DAC MIXR" },
	{ "PDM1 R Mux", "Mono DAC", "Mono DAC MIXR" },
	{ "PDM1 R Mux", NULL, "PDM1 Power" },

	{ "HP amp", NULL, "HPO MIX" },
	{ "HP amp", NULL, "JD Power" },
	{ "HP amp", NULL, "Mic Det Power" },
	{ "HP amp", NULL, "LDO2" },
	{ "HPOL", NULL, "HP amp" },
	{ "HPOR", NULL, "HP amp" },

	{ "LOUT amp", NULL, "LOUT MIX" },
	{ "LOUTL", NULL, "LOUT amp" },
	{ "LOUTR", NULL, "LOUT amp" },

	{ "PDM1 L", "Switch", "PDM1 L Mux" },
	{ "PDM1 R", "Switch", "PDM1 R Mux" },

	{ "PDM1L", NULL, "PDM1 L" },
	{ "PDM1R", NULL, "PDM1 R" },

	{ "SPK amp", NULL, "SPOL MIX" },
	{ "SPK amp", NULL, "SPOR MIX" },
	{ "SPOL", NULL, "SPK amp" },
	{ "SPOR", NULL, "SPK amp" },
};

static const struct snd_soc_dapm_route rt5650_specific_dapm_routes[] = {
	{ "A DAC1 L Mux", "DAC1",  "DAC1 MIXL"},
	{ "A DAC1 L Mux", "Stereo DAC Mixer", "Stereo DAC MIXL"},
	{ "A DAC1 R Mux", "DAC1",  "DAC1 MIXR"},
	{ "A DAC1 R Mux", "Stereo DAC Mixer", "Stereo DAC MIXR"},

	{ "A DAC2 L Mux", "Stereo DAC Mixer", "Stereo DAC MIXL"},
	{ "A DAC2 L Mux", "Mono DAC Mixer", "Mono DAC MIXL"},
	{ "A DAC2 R Mux", "Stereo DAC Mixer", "Stereo DAC MIXR"},
	{ "A DAC2 R Mux", "Mono DAC Mixer", "Mono DAC MIXR"},

	{ "DAC L1", NULL, "A DAC1 L Mux" },
	{ "DAC R1", NULL, "A DAC1 R Mux" },
	{ "DAC L2", NULL, "A DAC2 L Mux" },
	{ "DAC R2", NULL, "A DAC2 R Mux" },

	{ "RT5650 IF1 ADC1 Swap Mux", "L/R", "IF_ADC1" },
	{ "RT5650 IF1 ADC1 Swap Mux", "R/L", "IF_ADC1" },
	{ "RT5650 IF1 ADC1 Swap Mux", "L/L", "IF_ADC1" },
	{ "RT5650 IF1 ADC1 Swap Mux", "R/R", "IF_ADC1" },

	{ "RT5650 IF1 ADC2 Swap Mux", "L/R", "IF_ADC2" },
	{ "RT5650 IF1 ADC2 Swap Mux", "R/L", "IF_ADC2" },
	{ "RT5650 IF1 ADC2 Swap Mux", "L/L", "IF_ADC2" },
	{ "RT5650 IF1 ADC2 Swap Mux", "R/R", "IF_ADC2" },

	{ "RT5650 IF1 ADC3 Swap Mux", "L/R", "VAD_ADC" },
	{ "RT5650 IF1 ADC3 Swap Mux", "R/L", "VAD_ADC" },
	{ "RT5650 IF1 ADC3 Swap Mux", "L/L", "VAD_ADC" },
	{ "RT5650 IF1 ADC3 Swap Mux", "R/R", "VAD_ADC" },

	{ "IF1 ADC", NULL, "RT5650 IF1 ADC1 Swap Mux" },
	{ "IF1 ADC", NULL, "RT5650 IF1 ADC2 Swap Mux" },
	{ "IF1 ADC", NULL, "RT5650 IF1 ADC3 Swap Mux" },

	{ "RT5650 IF1 ADC Mux", "IF_ADC1/IF_ADC2/DAC_REF/Null", "IF1 ADC" },
	{ "RT5650 IF1 ADC Mux", "IF_ADC1/IF_ADC2/Null/DAC_REF", "IF1 ADC" },
	{ "RT5650 IF1 ADC Mux", "IF_ADC1/DAC_REF/IF_ADC2/Null", "IF1 ADC" },
	{ "RT5650 IF1 ADC Mux", "IF_ADC1/DAC_REF/Null/IF_ADC2", "IF1 ADC" },
	{ "RT5650 IF1 ADC Mux", "IF_ADC1/Null/DAC_REF/IF_ADC2", "IF1 ADC" },
	{ "RT5650 IF1 ADC Mux", "IF_ADC1/Null/IF_ADC2/DAC_REF", "IF1 ADC" },

	{ "RT5650 IF1 ADC Mux", "IF_ADC2/IF_ADC1/DAC_REF/Null", "IF1 ADC" },
	{ "RT5650 IF1 ADC Mux", "IF_ADC2/IF_ADC1/Null/DAC_REF", "IF1 ADC" },
	{ "RT5650 IF1 ADC Mux", "IF_ADC2/DAC_REF/IF_ADC1/Null", "IF1 ADC" },
	{ "RT5650 IF1 ADC Mux", "IF_ADC2/DAC_REF/Null/IF_ADC1", "IF1 ADC" },
	{ "RT5650 IF1 ADC Mux", "IF_ADC2/Null/DAC_REF/IF_ADC1", "IF1 ADC" },
	{ "RT5650 IF1 ADC Mux", "IF_ADC2/Null/IF_ADC1/DAC_REF", "IF1 ADC" },

	{ "RT5650 IF1 ADC Mux", "DAC_REF/IF_ADC1/IF_ADC2/Null", "IF1 ADC" },
	{ "RT5650 IF1 ADC Mux", "DAC_REF/IF_ADC1/Null/IF_ADC2", "IF1 ADC" },
	{ "RT5650 IF1 ADC Mux", "DAC_REF/IF_ADC2/IF_ADC1/Null", "IF1 ADC" },
	{ "RT5650 IF1 ADC Mux", "DAC_REF/IF_ADC2/Null/IF_ADC1", "IF1 ADC" },
	{ "RT5650 IF1 ADC Mux", "DAC_REF/Null/IF_ADC1/IF_ADC2", "IF1 ADC" },
	{ "RT5650 IF1 ADC Mux", "DAC_REF/Null/IF_ADC2/IF_ADC1", "IF1 ADC" },

	{ "RT5650 IF1 ADC Mux", "Null/IF_ADC1/IF_ADC2/DAC_REF", "IF1 ADC" },
	{ "RT5650 IF1 ADC Mux", "Null/IF_ADC1/DAC_REF/IF_ADC2", "IF1 ADC" },
	{ "RT5650 IF1 ADC Mux", "Null/IF_ADC2/IF_ADC1/DAC_REF", "IF1 ADC" },
	{ "RT5650 IF1 ADC Mux", "Null/IF_ADC2/DAC_REF/IF_ADC1", "IF1 ADC" },
	{ "RT5650 IF1 ADC Mux", "Null/DAC_REF/IF_ADC1/IF_ADC2", "IF1 ADC" },
	{ "RT5650 IF1 ADC Mux", "Null/DAC_REF/IF_ADC2/IF_ADC1", "IF1 ADC" },
	{ "AIF1TX", NULL, "RT5650 IF1 ADC Mux" },

	{ "RT5650 IF1 DAC1 L Mux", "Slot0", "IF1 DAC0" },
	{ "RT5650 IF1 DAC1 L Mux", "Slot1", "IF1 DAC1" },
	{ "RT5650 IF1 DAC1 L Mux", "Slot2", "IF1 DAC2" },
	{ "RT5650 IF1 DAC1 L Mux", "Slot3", "IF1 DAC3" },

	{ "RT5650 IF1 DAC1 R Mux", "Slot0", "IF1 DAC0" },
	{ "RT5650 IF1 DAC1 R Mux", "Slot1", "IF1 DAC1" },
	{ "RT5650 IF1 DAC1 R Mux", "Slot2", "IF1 DAC2" },
	{ "RT5650 IF1 DAC1 R Mux", "Slot3", "IF1 DAC3" },

	{ "RT5650 IF1 DAC2 L Mux", "Slot0", "IF1 DAC0" },
	{ "RT5650 IF1 DAC2 L Mux", "Slot1", "IF1 DAC1" },
	{ "RT5650 IF1 DAC2 L Mux", "Slot2", "IF1 DAC2" },
	{ "RT5650 IF1 DAC2 L Mux", "Slot3", "IF1 DAC3" },

	{ "RT5650 IF1 DAC2 R Mux", "Slot0", "IF1 DAC0" },
	{ "RT5650 IF1 DAC2 R Mux", "Slot1", "IF1 DAC1" },
	{ "RT5650 IF1 DAC2 R Mux", "Slot2", "IF1 DAC2" },
	{ "RT5650 IF1 DAC2 R Mux", "Slot3", "IF1 DAC3" },

	{ "DAC1 L Mux", "IF1 DAC", "RT5650 IF1 DAC1 L Mux" },
	{ "DAC1 R Mux", "IF1 DAC", "RT5650 IF1 DAC1 R Mux" },

	{ "DAC L2 Mux", "IF1 DAC", "RT5650 IF1 DAC2 L Mux" },
	{ "DAC R2 Mux", "IF1 DAC", "RT5650 IF1 DAC2 R Mux" },
};

static const struct snd_soc_dapm_route rt5645_specific_dapm_routes[] = {
	{ "DAC L1", NULL, "Stereo DAC MIXL" },
	{ "DAC R1", NULL, "Stereo DAC MIXR" },
	{ "DAC L2", NULL, "Mono DAC MIXL" },
	{ "DAC R2", NULL, "Mono DAC MIXR" },

	{ "RT5645 IF1 ADC1 Swap Mux", "L/R", "IF_ADC1" },
	{ "RT5645 IF1 ADC1 Swap Mux", "R/L", "IF_ADC1" },
	{ "RT5645 IF1 ADC1 Swap Mux", "L/L", "IF_ADC1" },
	{ "RT5645 IF1 ADC1 Swap Mux", "R/R", "IF_ADC1" },

	{ "RT5645 IF1 ADC2 Swap Mux", "L/R", "IF_ADC2" },
	{ "RT5645 IF1 ADC2 Swap Mux", "R/L", "IF_ADC2" },
	{ "RT5645 IF1 ADC2 Swap Mux", "L/L", "IF_ADC2" },
	{ "RT5645 IF1 ADC2 Swap Mux", "R/R", "IF_ADC2" },

	{ "RT5645 IF1 ADC3 Swap Mux", "L/R", "VAD_ADC" },
	{ "RT5645 IF1 ADC3 Swap Mux", "R/L", "VAD_ADC" },
	{ "RT5645 IF1 ADC3 Swap Mux", "L/L", "VAD_ADC" },
	{ "RT5645 IF1 ADC3 Swap Mux", "R/R", "VAD_ADC" },

	{ "IF1 ADC", NULL, "RT5645 IF1 ADC1 Swap Mux" },
	{ "IF1 ADC", NULL, "RT5645 IF1 ADC2 Swap Mux" },
	{ "IF1 ADC", NULL, "RT5645 IF1 ADC3 Swap Mux" },

	{ "RT5645 IF1 ADC Mux", "IF_ADC1/IF_ADC2/VAD_ADC", "IF1 ADC" },
	{ "RT5645 IF1 ADC Mux", "IF_ADC2/IF_ADC1/VAD_ADC", "IF1 ADC" },
	{ "RT5645 IF1 ADC Mux", "VAD_ADC/IF_ADC1/IF_ADC2", "IF1 ADC" },
	{ "RT5645 IF1 ADC Mux", "VAD_ADC/IF_ADC2/IF_ADC1", "IF1 ADC" },
	{ "AIF1TX", NULL, "RT5645 IF1 ADC Mux" },

	{ "RT5645 IF1 DAC1 L Mux", "Slot0", "IF1 DAC0" },
	{ "RT5645 IF1 DAC1 L Mux", "Slot1", "IF1 DAC1" },
	{ "RT5645 IF1 DAC1 L Mux", "Slot2", "IF1 DAC2" },
	{ "RT5645 IF1 DAC1 L Mux", "Slot3", "IF1 DAC3" },

	{ "RT5645 IF1 DAC1 R Mux", "Slot0", "IF1 DAC0" },
	{ "RT5645 IF1 DAC1 R Mux", "Slot1", "IF1 DAC1" },
	{ "RT5645 IF1 DAC1 R Mux", "Slot2", "IF1 DAC2" },
	{ "RT5645 IF1 DAC1 R Mux", "Slot3", "IF1 DAC3" },

	{ "RT5645 IF1 DAC2 L Mux", "Slot0", "IF1 DAC0" },
	{ "RT5645 IF1 DAC2 L Mux", "Slot1", "IF1 DAC1" },
	{ "RT5645 IF1 DAC2 L Mux", "Slot2", "IF1 DAC2" },
	{ "RT5645 IF1 DAC2 L Mux", "Slot3", "IF1 DAC3" },

	{ "RT5645 IF1 DAC2 R Mux", "Slot0", "IF1 DAC0" },
	{ "RT5645 IF1 DAC2 R Mux", "Slot1", "IF1 DAC1" },
	{ "RT5645 IF1 DAC2 R Mux", "Slot2", "IF1 DAC2" },
	{ "RT5645 IF1 DAC2 R Mux", "Slot3", "IF1 DAC3" },

	{ "DAC1 L Mux", "IF1 DAC", "RT5645 IF1 DAC1 L Mux" },
	{ "DAC1 R Mux", "IF1 DAC", "RT5645 IF1 DAC1 R Mux" },

	{ "DAC L2 Mux", "IF1 DAC", "RT5645 IF1 DAC2 L Mux" },
	{ "DAC R2 Mux", "IF1 DAC", "RT5645 IF1 DAC2 R Mux" },
};

static int rt5645_hw_params(struct snd_pcm_substream *substream,
	struct snd_pcm_hw_params *params, struct snd_soc_dai *dai)
{
	struct snd_soc_codec *codec = dai->codec;
	struct rt5645_priv *rt5645 = snd_soc_codec_get_drvdata(codec);
	unsigned int val_len = 0, val_clk, mask_clk, dl_sft;
	int pre_div, bclk_ms, frame_size;

	rt5645->lrck[dai->id] = params_rate(params);
	pre_div = rl6231_get_clk_info(rt5645->sysclk, rt5645->lrck[dai->id]);
	if (pre_div < 0) {
		dev_err(codec->dev, "Unsupported clock setting\n");
		return -EINVAL;
	}
	frame_size = snd_soc_params_to_frame_size(params);
	if (frame_size < 0) {
		dev_err(codec->dev, "Unsupported frame size: %d\n", frame_size);
		return -EINVAL;
	}

	switch (rt5645->codec_type) {
	case CODEC_TYPE_RT5650:
		dl_sft = 4;
		break;
	default:
		dl_sft = 2;
		break;
	}

	bclk_ms = frame_size > 32;
	rt5645->bclk[dai->id] = rt5645->lrck[dai->id] * (32 << bclk_ms);

	dev_dbg(dai->dev, "bclk is %dHz and lrck is %dHz\n",
		rt5645->bclk[dai->id], rt5645->lrck[dai->id]);
	dev_dbg(dai->dev, "bclk_ms is %d and pre_div is %d for iis %d\n",
				bclk_ms, pre_div, dai->id);

	switch (params_width(params)) {
	case 16:
		break;
	case 20:
		val_len = 0x1;
		break;
	case 24:
		val_len = 0x2;
		break;
	case 8:
		val_len = 0x3;
		break;
	default:
		return -EINVAL;
	}

	switch (dai->id) {
	case RT5645_AIF1:
		mask_clk = RT5645_I2S_PD1_MASK;
		val_clk = pre_div << RT5645_I2S_PD1_SFT;
		snd_soc_update_bits(codec, RT5645_I2S1_SDP,
			(0x3 << dl_sft), (val_len << dl_sft));
		snd_soc_update_bits(codec, RT5645_ADDA_CLK1, mask_clk, val_clk);
		break;
	case  RT5645_AIF2:
		mask_clk = RT5645_I2S_BCLK_MS2_MASK | RT5645_I2S_PD2_MASK;
		val_clk = bclk_ms << RT5645_I2S_BCLK_MS2_SFT |
			pre_div << RT5645_I2S_PD2_SFT;
		snd_soc_update_bits(codec, RT5645_I2S2_SDP,
			(0x3 << dl_sft), (val_len << dl_sft));
		snd_soc_update_bits(codec, RT5645_ADDA_CLK1, mask_clk, val_clk);
		break;
	default:
		dev_err(codec->dev, "Invalid dai->id: %d\n", dai->id);
		return -EINVAL;
	}

	return 0;
}

static int rt5645_set_dai_fmt(struct snd_soc_dai *dai, unsigned int fmt)
{
	struct snd_soc_codec *codec = dai->codec;
	struct rt5645_priv *rt5645 = snd_soc_codec_get_drvdata(codec);
	unsigned int reg_val = 0, pol_sft;

	switch (rt5645->codec_type) {
	case CODEC_TYPE_RT5650:
		pol_sft = 8;
		break;
	default:
		pol_sft = 7;
		break;
	}

	switch (fmt & SND_SOC_DAIFMT_MASTER_MASK) {
	case SND_SOC_DAIFMT_CBM_CFM:
		rt5645->master[dai->id] = 1;
		break;
	case SND_SOC_DAIFMT_CBS_CFS:
		reg_val |= RT5645_I2S_MS_S;
		rt5645->master[dai->id] = 0;
		break;
	default:
		return -EINVAL;
	}

	switch (fmt & SND_SOC_DAIFMT_INV_MASK) {
	case SND_SOC_DAIFMT_NB_NF:
		break;
	case SND_SOC_DAIFMT_IB_NF:
		reg_val |= (1 << pol_sft);
		break;
	default:
		return -EINVAL;
	}

	switch (fmt & SND_SOC_DAIFMT_FORMAT_MASK) {
	case SND_SOC_DAIFMT_I2S:
		break;
	case SND_SOC_DAIFMT_LEFT_J:
		reg_val |= RT5645_I2S_DF_LEFT;
		break;
	case SND_SOC_DAIFMT_DSP_A:
		reg_val |= RT5645_I2S_DF_PCM_A;
		break;
	case SND_SOC_DAIFMT_DSP_B:
		reg_val |= RT5645_I2S_DF_PCM_B;
		break;
	default:
		return -EINVAL;
	}
	switch (dai->id) {
	case RT5645_AIF1:
		snd_soc_update_bits(codec, RT5645_I2S1_SDP,
			RT5645_I2S_MS_MASK | (1 << pol_sft) |
			RT5645_I2S_DF_MASK, reg_val);
		break;
	case RT5645_AIF2:
		snd_soc_update_bits(codec, RT5645_I2S2_SDP,
			RT5645_I2S_MS_MASK | (1 << pol_sft) |
			RT5645_I2S_DF_MASK, reg_val);
		break;
	default:
		dev_err(codec->dev, "Invalid dai->id: %d\n", dai->id);
		return -EINVAL;
	}
	return 0;
}

static int rt5645_set_dai_sysclk(struct snd_soc_dai *dai,
		int clk_id, unsigned int freq, int dir)
{
	struct snd_soc_codec *codec = dai->codec;
	struct rt5645_priv *rt5645 = snd_soc_codec_get_drvdata(codec);
	unsigned int reg_val = 0;

	if (freq == rt5645->sysclk && clk_id == rt5645->sysclk_src)
		return 0;

	switch (clk_id) {
	case RT5645_SCLK_S_MCLK:
		reg_val |= RT5645_SCLK_SRC_MCLK;
		break;
	case RT5645_SCLK_S_PLL1:
		reg_val |= RT5645_SCLK_SRC_PLL1;
		break;
	case RT5645_SCLK_S_RCCLK:
		reg_val |= RT5645_SCLK_SRC_RCCLK;
		break;
	default:
		dev_err(codec->dev, "Invalid clock id (%d)\n", clk_id);
		return -EINVAL;
	}
	snd_soc_update_bits(codec, RT5645_GLB_CLK,
		RT5645_SCLK_SRC_MASK, reg_val);
	rt5645->sysclk = freq;
	rt5645->sysclk_src = clk_id;

	dev_dbg(dai->dev, "Sysclk is %dHz and clock id is %d\n", freq, clk_id);

	return 0;
}

static int rt5645_set_dai_pll(struct snd_soc_dai *dai, int pll_id, int source,
			unsigned int freq_in, unsigned int freq_out)
{
	struct snd_soc_codec *codec = dai->codec;
	struct rt5645_priv *rt5645 = snd_soc_codec_get_drvdata(codec);
	struct rl6231_pll_code pll_code;
	int ret;

	if (source == rt5645->pll_src && freq_in == rt5645->pll_in &&
	    freq_out == rt5645->pll_out)
		return 0;

	if (!freq_in || !freq_out) {
		dev_dbg(codec->dev, "PLL disabled\n");

		rt5645->pll_in = 0;
		rt5645->pll_out = 0;
		snd_soc_update_bits(codec, RT5645_GLB_CLK,
			RT5645_SCLK_SRC_MASK, RT5645_SCLK_SRC_MCLK);
		return 0;
	}

	switch (source) {
	case RT5645_PLL1_S_MCLK:
		snd_soc_update_bits(codec, RT5645_GLB_CLK,
			RT5645_PLL1_SRC_MASK, RT5645_PLL1_SRC_MCLK);
		break;
	case RT5645_PLL1_S_BCLK1:
	case RT5645_PLL1_S_BCLK2:
		switch (dai->id) {
		case RT5645_AIF1:
			snd_soc_update_bits(codec, RT5645_GLB_CLK,
				RT5645_PLL1_SRC_MASK, RT5645_PLL1_SRC_BCLK1);
			break;
		case  RT5645_AIF2:
			snd_soc_update_bits(codec, RT5645_GLB_CLK,
				RT5645_PLL1_SRC_MASK, RT5645_PLL1_SRC_BCLK2);
			break;
		default:
			dev_err(codec->dev, "Invalid dai->id: %d\n", dai->id);
			return -EINVAL;
		}
		break;
	default:
		dev_err(codec->dev, "Unknown PLL source %d\n", source);
		return -EINVAL;
	}

	ret = rl6231_pll_calc(freq_in, freq_out, &pll_code);
	if (ret < 0) {
		dev_err(codec->dev, "Unsupport input clock %d\n", freq_in);
		return ret;
	}

	dev_dbg(codec->dev, "bypass=%d m=%d n=%d k=%d\n",
		pll_code.m_bp, (pll_code.m_bp ? 0 : pll_code.m_code),
		pll_code.n_code, pll_code.k_code);

	snd_soc_write(codec, RT5645_PLL_CTRL1,
		pll_code.n_code << RT5645_PLL_N_SFT | pll_code.k_code);
	snd_soc_write(codec, RT5645_PLL_CTRL2,
		(pll_code.m_bp ? 0 : pll_code.m_code) << RT5645_PLL_M_SFT |
		pll_code.m_bp << RT5645_PLL_M_BP_SFT);

	rt5645->pll_in = freq_in;
	rt5645->pll_out = freq_out;
	rt5645->pll_src = source;

	return 0;
}

static int rt5645_set_tdm_slot(struct snd_soc_dai *dai, unsigned int tx_mask,
			unsigned int rx_mask, int slots, int slot_width)
{
	struct snd_soc_codec *codec = dai->codec;
	struct rt5645_priv *rt5645 = snd_soc_codec_get_drvdata(codec);
	unsigned int i_slot_sft, o_slot_sft, i_width_sht, o_width_sht, en_sft;
	unsigned int mask, val = 0;

	switch (rt5645->codec_type) {
	case CODEC_TYPE_RT5650:
		en_sft = 15;
		i_slot_sft = 10;
		o_slot_sft = 8;
		i_width_sht = 6;
		o_width_sht = 4;
		mask = 0x8ff0;
		break;
	default:
		en_sft = 14;
		i_slot_sft = o_slot_sft = 12;
		i_width_sht = o_width_sht = 10;
		mask = 0x7c00;
		break;
	}
	if (rx_mask || tx_mask) {
		val |= (1 << en_sft);
		if (rt5645->codec_type == CODEC_TYPE_RT5645)
			snd_soc_update_bits(codec, RT5645_BASS_BACK,
				RT5645_G_BB_BST_MASK, RT5645_G_BB_BST_25DB);
	}

	switch (slots) {
	case 4:
		val |= (1 << i_slot_sft) | (1 << o_slot_sft);
		break;
	case 6:
		val |= (2 << i_slot_sft) | (2 << o_slot_sft);
		break;
	case 8:
		val |= (3 << i_slot_sft) | (3 << o_slot_sft);
		break;
	case 2:
	default:
		break;
	}

	switch (slot_width) {
	case 20:
		val |= (1 << i_width_sht) | (1 << o_width_sht);
		break;
	case 24:
		val |= (2 << i_width_sht) | (2 << o_width_sht);
		break;
	case 32:
		val |= (3 << i_width_sht) | (3 << o_width_sht);
		break;
	case 16:
	default:
		break;
	}

	snd_soc_update_bits(codec, RT5645_TDM_CTRL_1, mask, val);

	return 0;
}

static int rt5645_set_bias_level(struct snd_soc_codec *codec,
			enum snd_soc_bias_level level)
{
	struct rt5645_priv *rt5645 = snd_soc_codec_get_drvdata(codec);

	switch (level) {
	case SND_SOC_BIAS_PREPARE:
		if (SND_SOC_BIAS_STANDBY == codec->dapm.bias_level) {
			snd_soc_update_bits(codec, RT5645_PWR_ANLG1,
				RT5645_PWR_VREF1 | RT5645_PWR_MB |
				RT5645_PWR_BG | RT5645_PWR_VREF2,
				RT5645_PWR_VREF1 | RT5645_PWR_MB |
				RT5645_PWR_BG | RT5645_PWR_VREF2);
			mdelay(10);
			snd_soc_update_bits(codec, RT5645_PWR_ANLG1,
				RT5645_PWR_FV1 | RT5645_PWR_FV2,
				RT5645_PWR_FV1 | RT5645_PWR_FV2);
			snd_soc_update_bits(codec, RT5645_GEN_CTRL1,
				RT5645_DIG_GATE_CTRL, RT5645_DIG_GATE_CTRL);
		}
		break;

	case SND_SOC_BIAS_STANDBY:
		snd_soc_update_bits(codec, RT5645_PWR_ANLG1,
			RT5645_PWR_VREF1 | RT5645_PWR_MB |
			RT5645_PWR_BG | RT5645_PWR_VREF2,
			RT5645_PWR_VREF1 | RT5645_PWR_MB |
			RT5645_PWR_BG | RT5645_PWR_VREF2);
		snd_soc_update_bits(codec, RT5645_PWR_ANLG1,
			RT5645_PWR_FV1 | RT5645_PWR_FV2,
			RT5645_PWR_FV1 | RT5645_PWR_FV2);
		break;

	case SND_SOC_BIAS_OFF:
		snd_soc_write(codec, RT5645_DEPOP_M2, 0x1100);
		if (!rt5645->en_button_func)
			snd_soc_update_bits(codec, RT5645_GEN_CTRL1,
					RT5645_DIG_GATE_CTRL, 0);
		snd_soc_update_bits(codec, RT5645_PWR_ANLG1,
				RT5645_PWR_VREF1 | RT5645_PWR_MB |
				RT5645_PWR_BG | RT5645_PWR_VREF2 |
				RT5645_PWR_FV1 | RT5645_PWR_FV2, 0x0);
		break;

	default:
		break;
	}

	return 0;
}

static int rt5650_calibration(struct rt5645_priv *rt5645)
{
	int val, i;
	int ret = -1;

	regcache_cache_bypass(rt5645->regmap, true);
	regmap_write(rt5645->regmap, RT5645_RESET, 0);
	regmap_write(rt5645->regmap, RT5645_GEN_CTRL3, 0x0800);
	regmap_write(rt5645->regmap, RT5645_PR_BASE + RT5645_CHOP_DAC_ADC,
		0x3600);
	regmap_write(rt5645->regmap, RT5645_PR_BASE + 0x25, 0x7000);
	regmap_write(rt5645->regmap, RT5645_I2S1_SDP, 0x8008);
	/* headset type */
	regmap_write(rt5645->regmap, RT5645_GEN_CTRL1, 0x2061);
	regmap_write(rt5645->regmap, RT5645_CHARGE_PUMP, 0x0006);
	regmap_write(rt5645->regmap, RT5645_PWR_ANLG1, 0x2012);
	regmap_write(rt5645->regmap, RT5645_PWR_MIXER, 0x0002);
	regmap_write(rt5645->regmap, RT5645_PWR_VOL, 0x0020);
	regmap_write(rt5645->regmap, RT5645_JD_CTRL3, 0x00f0);
	regmap_write(rt5645->regmap, RT5645_IN1_CTRL1, 0x0006);
	regmap_write(rt5645->regmap, RT5645_IN1_CTRL2, 0x1827);
	regmap_write(rt5645->regmap, RT5645_IN1_CTRL2, 0x0827);
	msleep(400);
	/* Inline command */
	regmap_write(rt5645->regmap, RT5645_DEPOP_M1, 0x0001);
	regmap_write(rt5645->regmap, RT5650_4BTN_IL_CMD2, 0xc000);
	regmap_write(rt5645->regmap, RT5650_4BTN_IL_CMD1, 0x0008);
	/* Calbration */
	regmap_write(rt5645->regmap, RT5645_GLB_CLK, 0x8000);
	regmap_write(rt5645->regmap, RT5645_DEPOP_M1, 0x0000);
	regmap_write(rt5645->regmap, RT5650_4BTN_IL_CMD2, 0xc000);
	regmap_write(rt5645->regmap, RT5650_4BTN_IL_CMD1, 0x0008);
	regmap_write(rt5645->regmap, RT5645_PWR_DIG2, 0x8800);
	regmap_write(rt5645->regmap, RT5645_PWR_ANLG1, 0xe8fa);
	regmap_write(rt5645->regmap, RT5645_PWR_ANLG2, 0x8c04);
	regmap_write(rt5645->regmap, RT5645_DEPOP_M2, 0x3100);
	regmap_write(rt5645->regmap, RT5645_CHARGE_PUMP, 0x0e06);
	regmap_write(rt5645->regmap, RT5645_BASS_BACK, 0x8a13);
	regmap_write(rt5645->regmap, RT5645_GEN_CTRL3, 0x0820);
	regmap_write(rt5645->regmap, RT5645_DEPOP_M1, 0x000d);
	/* Power on and Calbration */
	regmap_write(rt5645->regmap, RT5645_PR_BASE + RT5645_HP_DCC_INT1,
		0x9f01);
	msleep(200);
	for (i = 0; i < 5; i++) {
		regmap_read(rt5645->regmap, RT5645_PR_BASE + 0x7a, &val);
		if (val != 0 && val != 0x3f3f) {
			ret = 0;
			break;
		}
		msleep(50);
	}
	pr_debug("%s: PR-7A = 0x%x\n", __func__, val);

	/* mute */
	regmap_write(rt5645->regmap, RT5645_PR_BASE + 0x3e, 0x7400);
	regmap_write(rt5645->regmap, RT5645_DEPOP_M3, 0x0737);
	regmap_write(rt5645->regmap, RT5645_PR_BASE + RT5645_MAMP_INT_REG2,
		0xfc00);
	regmap_write(rt5645->regmap, RT5645_DEPOP_M2, 0x1140);
	regmap_write(rt5645->regmap, RT5645_DEPOP_M1, 0x0000);
	regmap_write(rt5645->regmap, RT5645_GEN_CTRL2, 0x4020);
	regmap_write(rt5645->regmap, RT5645_PWR_ANLG2, 0x0006);
	regmap_write(rt5645->regmap, RT5645_PWR_DIG2, 0x0000);
	msleep(350);

	regcache_cache_bypass(rt5645->regmap, false);

	return ret;
}
<<<<<<< HEAD

static void rt5645_enable_push_button_irq(struct snd_soc_codec *codec,
	bool enable)
{
	struct rt5645_priv *rt5645 = snd_soc_codec_get_drvdata(codec);

	if (enable) {
		snd_soc_dapm_force_enable_pin_unlocked(&codec->dapm,
							"ADC L power");
		snd_soc_dapm_force_enable_pin_unlocked(&codec->dapm,
							"ADC R power");
		snd_soc_dapm_force_enable_pin_unlocked(&codec->dapm,
							"LDO2");
		snd_soc_dapm_force_enable_pin_unlocked(&codec->dapm,
							"Mic Det Power");
		snd_soc_dapm_sync_unlocked(&codec->dapm);
		snd_soc_update_bits(codec,
					RT5645_INT_IRQ_ST, 0x8, 0x8);
		snd_soc_update_bits(codec,
					RT5650_4BTN_IL_CMD2, 0x8000, 0x8000);
		snd_soc_read(codec, RT5650_4BTN_IL_CMD1);
		pr_debug("%s read %x = %x\n", __func__, RT5650_4BTN_IL_CMD1,
			snd_soc_read(codec, RT5650_4BTN_IL_CMD1));
	} else {
		snd_soc_update_bits(codec, RT5650_4BTN_IL_CMD2, 0x8000, 0x0);
		snd_soc_update_bits(codec, RT5645_INT_IRQ_ST, 0x8, 0x0);
		snd_soc_dapm_disable_pin_unlocked(&codec->dapm,
							"ADC L power");
		snd_soc_dapm_disable_pin_unlocked(&codec->dapm,
							"ADC R power");
		if (rt5645->pdata.jd_mode == 0)
			snd_soc_dapm_disable_pin_unlocked(&codec->dapm,
								"LDO2");
		snd_soc_dapm_disable_pin_unlocked(&codec->dapm,
							"Mic Det Power");
		snd_soc_dapm_sync_unlocked(&codec->dapm);
	}
}

=======

static void rt5645_enable_push_button_irq(struct snd_soc_codec *codec,
	bool enable)
{
	struct rt5645_priv *rt5645 = snd_soc_codec_get_drvdata(codec);

	if (enable) {
		snd_soc_dapm_mutex_lock(&codec->dapm);
		snd_soc_dapm_force_enable_pin_unlocked(&codec->dapm,
							"ADC L power");
		snd_soc_dapm_force_enable_pin_unlocked(&codec->dapm,
							"ADC R power");
		snd_soc_dapm_force_enable_pin_unlocked(&codec->dapm,
							"LDO2");
		snd_soc_dapm_force_enable_pin_unlocked(&codec->dapm,
							"Mic Det Power");
		snd_soc_dapm_sync_unlocked(&codec->dapm);
		snd_soc_dapm_mutex_unlock(&codec->dapm);

		snd_soc_update_bits(codec,
					RT5645_INT_IRQ_ST, 0x8, 0x8);
		snd_soc_update_bits(codec,
					RT5650_4BTN_IL_CMD2, 0x8000, 0x8000);
		snd_soc_read(codec, RT5650_4BTN_IL_CMD1);
		pr_debug("%s read %x = %x\n", __func__, RT5650_4BTN_IL_CMD1,
			snd_soc_read(codec, RT5650_4BTN_IL_CMD1));
	} else {
		snd_soc_update_bits(codec, RT5650_4BTN_IL_CMD2, 0x8000, 0x0);
		snd_soc_update_bits(codec, RT5645_INT_IRQ_ST, 0x8, 0x0);

		snd_soc_dapm_mutex_lock(&codec->dapm);
		snd_soc_dapm_disable_pin_unlocked(&codec->dapm,
							"ADC L power");
		snd_soc_dapm_disable_pin_unlocked(&codec->dapm,
							"ADC R power");
		if (rt5645->pdata.jd_mode == 0)
			snd_soc_dapm_disable_pin_unlocked(&codec->dapm,
								"LDO2");
		snd_soc_dapm_disable_pin_unlocked(&codec->dapm,
							"Mic Det Power");
		snd_soc_dapm_sync_unlocked(&codec->dapm);
		snd_soc_dapm_mutex_unlock(&codec->dapm);
	}
}

>>>>>>> c99d49a8
static int rt5645_jack_detect(struct snd_soc_codec *codec, int jack_insert)
{
	struct rt5645_priv *rt5645 = snd_soc_codec_get_drvdata(codec);
	unsigned int val;

	if (jack_insert) {
		regmap_write(rt5645->regmap, RT5645_CHARGE_PUMP, 0x0006);

		if (codec->component.card->instantiated) {
			/* for jack type detect */
			snd_soc_dapm_force_enable_pin(&codec->dapm, "LDO2");
			snd_soc_dapm_force_enable_pin(&codec->dapm,
				"Mic Det Power");
			snd_soc_dapm_sync(&codec->dapm);
		} else {
			/* Power up necessary bits for JD if dapm is
			   not ready yet */
			regmap_update_bits(rt5645->regmap, RT5645_PWR_ANLG1,
				RT5645_PWR_MB | RT5645_PWR_VREF2,
				RT5645_PWR_MB | RT5645_PWR_VREF2);
			regmap_update_bits(rt5645->regmap, RT5645_PWR_MIXER,
				RT5645_PWR_LDO2, RT5645_PWR_LDO2);
			regmap_update_bits(rt5645->regmap, RT5645_PWR_VOL,
				RT5645_PWR_MIC_DET, RT5645_PWR_MIC_DET);
		}

		regmap_write(rt5645->regmap, RT5645_JD_CTRL3, 0x00f0);
		regmap_write(rt5645->regmap, RT5645_IN1_CTRL1, 0x0006);
		regmap_update_bits(rt5645->regmap,
				   RT5645_IN1_CTRL2, 0x1000, 0x1000);
		msleep(100);
		regmap_update_bits(rt5645->regmap,
				   RT5645_IN1_CTRL2, 0x1000, 0x0000);

		msleep(450);
		regmap_read(rt5645->regmap, RT5645_IN1_CTRL3, &val);
		val &= 0x7;
		dev_dbg(codec->dev, "val = %d\n", val);

		if (val == 1 || val == 2) {
			rt5645->jack_type = SND_JACK_HEADSET;
			if (rt5645->en_button_func) {
				rt5645_enable_push_button_irq(codec, true);
			}
		} else {
			if (codec->component.card->instantiated) {
				snd_soc_dapm_disable_pin(&codec->dapm,
					"Mic Det Power");
				snd_soc_dapm_sync(&codec->dapm);
			} else
				regmap_update_bits(rt5645->regmap,
					RT5645_PWR_VOL, RT5645_PWR_MIC_DET, 0);
			rt5645->jack_type = SND_JACK_HEADPHONE;
		}

	} else { /* jack out */
		rt5645->jack_type = 0;
		if (rt5645->en_button_func)
			rt5645_enable_push_button_irq(codec, false);
		else {
			if (codec->component.card->instantiated) {
				if (rt5645->pdata.jd_mode == 0)
					snd_soc_dapm_disable_pin(&codec->dapm,
						"LDO2");
				snd_soc_dapm_disable_pin(&codec->dapm,
					"Mic Det Power");
				snd_soc_dapm_sync(&codec->dapm);
			} else {
				if (rt5645->pdata.jd_mode == 0)
					regmap_update_bits(rt5645->regmap,
						RT5645_PWR_MIXER,
						RT5645_PWR_LDO2, 0);
				regmap_update_bits(rt5645->regmap,
					RT5645_PWR_VOL, RT5645_PWR_MIC_DET, 0);
			}
		}
	}

	return rt5645->jack_type;
}

static int rt5645_irq_detection(struct rt5645_priv *rt5645);
static irqreturn_t rt5645_irq(int irq, void *data);

int rt5645_set_jack_detect(struct snd_soc_codec *codec,
	struct snd_soc_jack *hp_jack, struct snd_soc_jack *mic_jack,
	struct snd_soc_jack *btn_jack)
{
	struct rt5645_priv *rt5645 = snd_soc_codec_get_drvdata(codec);

	rt5645->hp_jack = hp_jack;
	rt5645->mic_jack = mic_jack;
	rt5645->btn_jack = btn_jack;
	if (rt5645->btn_jack && rt5645->codec_type == CODEC_TYPE_RT5650) {
		rt5645->en_button_func = true;
		regmap_update_bits(rt5645->regmap, RT5645_GPIO_CTRL1,
				RT5645_GP1_PIN_IRQ, RT5645_GP1_PIN_IRQ);
		regmap_update_bits(rt5645->regmap, RT5645_DEPOP_M1,
				RT5645_HP_CB_MASK, RT5645_HP_CB_PU);
		regmap_update_bits(rt5645->regmap, RT5645_GEN_CTRL1,
				RT5645_DIG_GATE_CTRL, RT5645_DIG_GATE_CTRL);
	}
	rt5645_irq(0, rt5645);

	return 0;
}
EXPORT_SYMBOL_GPL(rt5645_set_jack_detect);

static void rt5645_jack_detect_work(struct work_struct *work)
{
	struct rt5645_priv *rt5645 =
		container_of(work, struct rt5645_priv, jack_detect_work.work);

	rt5645_irq_detection(rt5645);
}

static irqreturn_t rt5645_irq(int irq, void *data)
{
	struct rt5645_priv *rt5645 = data;

	queue_delayed_work(system_power_efficient_wq,
			   &rt5645->jack_detect_work, msecs_to_jiffies(250));

	return IRQ_HANDLED;
}

static int rt5645_button_detect(struct snd_soc_codec *codec)
{
	int btn_type, val;

	val = snd_soc_read(codec, RT5650_4BTN_IL_CMD1);
	pr_debug("val=0x%x\n", val);
	btn_type = val & 0xfff0;
	snd_soc_write(codec, RT5650_4BTN_IL_CMD1, val);

	return btn_type;
}

static int rt5645_irq_detection(struct rt5645_priv *rt5645)
{
	int val, btn_type, gpio_state = 0, report = 0;

	switch (rt5645->pdata.jd_mode) {
	case 0: /* Not using rt5645 JD */
<<<<<<< HEAD
		if (gpio_is_valid(rt5645->pdata.hp_det_gpio)) {
			gpio_state = gpio_get_value(rt5645->pdata.hp_det_gpio);
			dev_dbg(rt5645->codec->dev, "gpio = %d(%d)\n",
				rt5645->pdata.hp_det_gpio, gpio_state);
		}
		if ((rt5645->pdata.gpio_hp_det_active_high && gpio_state) ||
			(!rt5645->pdata.gpio_hp_det_active_high &&
			 !gpio_state)) {
			report = rt5645_jack_detect(rt5645->codec, 1);
		} else {
			report = rt5645_jack_detect(rt5645->codec, 0);
=======
		if (rt5645->gpiod_hp_det) {
			gpio_state = gpiod_get_value(rt5645->gpiod_hp_det);
			dev_dbg(rt5645->codec->dev, "gpio_state = %d\n",
				gpio_state);
			report = rt5645_jack_detect(rt5645->codec, gpio_state);
>>>>>>> c99d49a8
		}
		snd_soc_jack_report(rt5645->hp_jack,
				    report, SND_JACK_HEADPHONE);
		snd_soc_jack_report(rt5645->mic_jack,
				    report, SND_JACK_MICROPHONE);
		return report;
	case 1: /* 2 port */
		val = snd_soc_read(rt5645->codec, RT5645_A_JD_CTRL1) & 0x0070;
		break;
	default: /* 1 port */
		val = snd_soc_read(rt5645->codec, RT5645_A_JD_CTRL1) & 0x0020;
		break;

	}

	switch (val) {
	/* jack in */
	case 0x30: /* 2 port */
	case 0x0: /* 1 port or 2 port */
		if (rt5645->jack_type == 0) {
			report = rt5645_jack_detect(rt5645->codec, 1);
			/* for push button and jack out */
			break;
		}
		btn_type = 0;
		if (snd_soc_read(rt5645->codec, RT5645_INT_IRQ_ST) & 0x4) {
			/* button pressed */
			report = SND_JACK_HEADSET;
			btn_type = rt5645_button_detect(rt5645->codec);
			/* rt5650 can report three kinds of button behavior,
			   one click, double click and hold. However,
			   currently we will report button pressed/released
			   event. So all the three button behaviors are
			   treated as button pressed. */
			switch (btn_type) {
			case 0x8000:
			case 0x4000:
			case 0x2000:
				report |= SND_JACK_BTN_0;
				break;
			case 0x1000:
			case 0x0800:
			case 0x0400:
				report |= SND_JACK_BTN_1;
				break;
			case 0x0200:
			case 0x0100:
			case 0x0080:
				report |= SND_JACK_BTN_2;
				break;
			case 0x0040:
			case 0x0020:
			case 0x0010:
				report |= SND_JACK_BTN_3;
				break;
			case 0x0000: /* unpressed */
				break;
			default:
				dev_err(rt5645->codec->dev,
					"Unexpected button code 0x%04x\n",
					btn_type);
				break;
			}
		}
		if (btn_type == 0)/* button release */
			report =  rt5645->jack_type;

		break;
	/* jack out */
	case 0x70: /* 2 port */
	case 0x10: /* 2 port */
	case 0x20: /* 1 port */
		report = 0;
		snd_soc_update_bits(rt5645->codec,
				    RT5645_INT_IRQ_ST, 0x1, 0x0);
		rt5645_jack_detect(rt5645->codec, 0);
		break;
	default:
		break;
	}

	snd_soc_jack_report(rt5645->hp_jack, report, SND_JACK_HEADPHONE);
	snd_soc_jack_report(rt5645->mic_jack, report, SND_JACK_MICROPHONE);
	if (rt5645->en_button_func)
		snd_soc_jack_report(rt5645->btn_jack,
			report, SND_JACK_BTN_0 | SND_JACK_BTN_1 |
				SND_JACK_BTN_2 | SND_JACK_BTN_3);

	return report;
}

static int rt5645_probe(struct snd_soc_codec *codec)
{
	struct rt5645_priv *rt5645 = snd_soc_codec_get_drvdata(codec);

	rt5645->codec = codec;

	switch (rt5645->codec_type) {
	case CODEC_TYPE_RT5645:
		snd_soc_dapm_add_routes(&codec->dapm,
			rt5645_specific_dapm_routes,
			ARRAY_SIZE(rt5645_specific_dapm_routes));
		break;
	case CODEC_TYPE_RT5650:
		snd_soc_dapm_new_controls(&codec->dapm,
			rt5650_specific_dapm_widgets,
			ARRAY_SIZE(rt5650_specific_dapm_widgets));
		snd_soc_dapm_add_routes(&codec->dapm,
			rt5650_specific_dapm_routes,
			ARRAY_SIZE(rt5650_specific_dapm_routes));
		break;
	}

	snd_soc_codec_force_bias_level(codec, SND_SOC_BIAS_OFF);

	/* for JD function */
	if (rt5645->pdata.jd_mode) {
		snd_soc_dapm_force_enable_pin(&codec->dapm, "JD Power");
		snd_soc_dapm_force_enable_pin(&codec->dapm, "LDO2");
		snd_soc_dapm_sync(&codec->dapm);
	}

	return 0;
}

static int rt5645_remove(struct snd_soc_codec *codec)
{
	rt5645_reset(codec);
	return 0;
}

#ifdef CONFIG_PM
static int rt5645_suspend(struct snd_soc_codec *codec)
{
	struct rt5645_priv *rt5645 = snd_soc_codec_get_drvdata(codec);

	regcache_cache_only(rt5645->regmap, true);
	regcache_mark_dirty(rt5645->regmap);

	return 0;
}

static int rt5645_resume(struct snd_soc_codec *codec)
{
	struct rt5645_priv *rt5645 = snd_soc_codec_get_drvdata(codec);

	regcache_cache_only(rt5645->regmap, false);
	regcache_sync(rt5645->regmap);

	return 0;
}
#else
#define rt5645_suspend NULL
#define rt5645_resume NULL
#endif

#define RT5645_STEREO_RATES SNDRV_PCM_RATE_8000_96000
#define RT5645_FORMATS (SNDRV_PCM_FMTBIT_S16_LE | SNDRV_PCM_FMTBIT_S20_3LE | \
			SNDRV_PCM_FMTBIT_S24_LE | SNDRV_PCM_FMTBIT_S8)

static struct snd_soc_dai_ops rt5645_aif_dai_ops = {
	.hw_params = rt5645_hw_params,
	.set_fmt = rt5645_set_dai_fmt,
	.set_sysclk = rt5645_set_dai_sysclk,
	.set_tdm_slot = rt5645_set_tdm_slot,
	.set_pll = rt5645_set_dai_pll,
};

static struct snd_soc_dai_driver rt5645_dai[] = {
	{
		.name = "rt5645-aif1",
		.id = RT5645_AIF1,
		.playback = {
			.stream_name = "AIF1 Playback",
			.channels_min = 1,
			.channels_max = 2,
			.rates = RT5645_STEREO_RATES,
			.formats = RT5645_FORMATS,
		},
		.capture = {
			.stream_name = "AIF1 Capture",
			.channels_min = 1,
			.channels_max = 2,
			.rates = RT5645_STEREO_RATES,
			.formats = RT5645_FORMATS,
		},
		.ops = &rt5645_aif_dai_ops,
	},
	{
		.name = "rt5645-aif2",
		.id = RT5645_AIF2,
		.playback = {
			.stream_name = "AIF2 Playback",
			.channels_min = 1,
			.channels_max = 2,
			.rates = RT5645_STEREO_RATES,
			.formats = RT5645_FORMATS,
		},
		.capture = {
			.stream_name = "AIF2 Capture",
			.channels_min = 1,
			.channels_max = 2,
			.rates = RT5645_STEREO_RATES,
			.formats = RT5645_FORMATS,
		},
		.ops = &rt5645_aif_dai_ops,
	},
};

static struct snd_soc_codec_driver soc_codec_dev_rt5645 = {
	.probe = rt5645_probe,
	.remove = rt5645_remove,
	.suspend = rt5645_suspend,
	.resume = rt5645_resume,
	.set_bias_level = rt5645_set_bias_level,
	.idle_bias_off = true,
	.controls = rt5645_snd_controls,
	.num_controls = ARRAY_SIZE(rt5645_snd_controls),
	.dapm_widgets = rt5645_dapm_widgets,
	.num_dapm_widgets = ARRAY_SIZE(rt5645_dapm_widgets),
	.dapm_routes = rt5645_dapm_routes,
	.num_dapm_routes = ARRAY_SIZE(rt5645_dapm_routes),
};

static const struct regmap_config rt5645_regmap = {
	.reg_bits = 8,
	.val_bits = 16,
	.use_single_rw = true,
	.max_register = RT5645_VENDOR_ID2 + 1 + (ARRAY_SIZE(rt5645_ranges) *
					       RT5645_PR_SPACING),
	.volatile_reg = rt5645_volatile_register,
	.readable_reg = rt5645_readable_register,

	.cache_type = REGCACHE_RBTREE,
	.reg_defaults = rt5645_reg,
	.num_reg_defaults = ARRAY_SIZE(rt5645_reg),
	.ranges = rt5645_ranges,
	.num_ranges = ARRAY_SIZE(rt5645_ranges),
};

static const struct i2c_device_id rt5645_i2c_id[] = {
	{ "rt5645", 0 },
	{ "rt5650", 0 },
	{ }
};
MODULE_DEVICE_TABLE(i2c, rt5645_i2c_id);

#ifdef CONFIG_ACPI
static struct acpi_device_id rt5645_acpi_match[] = {
	{ "10EC5645", 0 },
	{ "10EC5650", 0 },
	{},
};
MODULE_DEVICE_TABLE(acpi, rt5645_acpi_match);
#endif

static struct rt5645_platform_data *rt5645_pdata;

static struct rt5645_platform_data strago_platform_data = {
	.dmic1_data_pin = RT5645_DMIC1_DISABLE,
	.dmic2_data_pin = RT5645_DMIC_DATA_IN2P,
	.jd_mode = 3,
};

static int strago_quirk_cb(const struct dmi_system_id *id)
{
	rt5645_pdata = &strago_platform_data;

	return 1;
}

static struct dmi_system_id dmi_platform_intel_braswell[] = {
	{
		.ident = "Intel Strago",
		.callback = strago_quirk_cb,
		.matches = {
			DMI_MATCH(DMI_PRODUCT_NAME, "Strago"),
		},
	},
	{ }
};

<<<<<<< HEAD
=======
static int rt5645_parse_dt(struct rt5645_priv *rt5645, struct device *dev)
{
	rt5645->pdata.in2_diff = device_property_read_bool(dev,
		"realtek,in2-differential");
	device_property_read_u32(dev,
		"realtek,dmic1-data-pin", &rt5645->pdata.dmic1_data_pin);
	device_property_read_u32(dev,
		"realtek,dmic2-data-pin", &rt5645->pdata.dmic2_data_pin);
	device_property_read_u32(dev,
		"realtek,jd-mode", &rt5645->pdata.jd_mode);

	return 0;
}

>>>>>>> c99d49a8
static int rt5645_i2c_probe(struct i2c_client *i2c,
		    const struct i2c_device_id *id)
{
	struct rt5645_platform_data *pdata = dev_get_platdata(&i2c->dev);
	struct rt5645_priv *rt5645;
	int ret;
	unsigned int val;
	struct gpio_desc *gpiod;

	rt5645 = devm_kzalloc(&i2c->dev, sizeof(struct rt5645_priv),
				GFP_KERNEL);
	if (rt5645 == NULL)
		return -ENOMEM;

	rt5645->i2c = i2c;
	i2c_set_clientdata(i2c, rt5645);

	if (pdata) {
		rt5645->pdata = *pdata;
<<<<<<< HEAD
	} else {
		if (dmi_check_system(dmi_platform_intel_braswell)) {
			rt5645->pdata = *rt5645_pdata;
			gpiod = devm_gpiod_get_index(&i2c->dev, "rt5645", 0);

			if (IS_ERR(gpiod) || gpiod_direction_input(gpiod)) {
				rt5645->pdata.hp_det_gpio = -1;
				dev_err(&i2c->dev, "failed to initialize gpiod\n");
			} else {
				rt5645->pdata.hp_det_gpio = desc_to_gpio(gpiod);
				rt5645->pdata.gpio_hp_det_active_high
						= !gpiod_is_active_low(gpiod);
			}
		}
=======
	else if (dmi_check_system(dmi_platform_intel_braswell))
		rt5645->pdata = *rt5645_pdata;
	else
		rt5645_parse_dt(rt5645, &i2c->dev);

	rt5645->gpiod_hp_det = devm_gpiod_get_optional(&i2c->dev, "hp-detect",
						       GPIOD_IN);

	if (IS_ERR(rt5645->gpiod_hp_det)) {
		dev_err(&i2c->dev, "failed to initialize gpiod\n");
		return PTR_ERR(rt5645->gpiod_hp_det);
>>>>>>> c99d49a8
	}

	rt5645->regmap = devm_regmap_init_i2c(i2c, &rt5645_regmap);
	if (IS_ERR(rt5645->regmap)) {
		ret = PTR_ERR(rt5645->regmap);
		dev_err(&i2c->dev, "Failed to allocate register map: %d\n",
			ret);
		return ret;
	}

	regmap_read(rt5645->regmap, RT5645_VENDOR_ID2, &val);

	switch (val) {
	case RT5645_DEVICE_ID:
		rt5645->codec_type = CODEC_TYPE_RT5645;
		break;
	case RT5650_DEVICE_ID:
		rt5645->codec_type = CODEC_TYPE_RT5650;
		break;
	default:
		dev_err(&i2c->dev,
			"Device with ID register %x is not rt5645 or rt5650\n",
			val);
		return -ENODEV;
	}

	if (rt5645->codec_type == CODEC_TYPE_RT5650) {
		ret = rt5650_calibration(rt5645);

		if (ret < 0)
			pr_err("calibration failed!\n");
	}

	regmap_write(rt5645->regmap, RT5645_RESET, 0);

	ret = regmap_register_patch(rt5645->regmap, init_list,
				    ARRAY_SIZE(init_list));
	if (ret != 0)
		dev_warn(&i2c->dev, "Failed to apply regmap patch: %d\n", ret);

	if (rt5645->codec_type == CODEC_TYPE_RT5650) {
		ret = regmap_register_patch(rt5645->regmap, rt5650_init_list,
				    ARRAY_SIZE(rt5650_init_list));
		if (ret != 0)
			dev_warn(&i2c->dev, "Apply rt5650 patch failed: %d\n",
					   ret);
	}

	if (rt5645->pdata.in2_diff)
		regmap_update_bits(rt5645->regmap, RT5645_IN2_CTRL,
					RT5645_IN_DF2, RT5645_IN_DF2);

	if (rt5645->pdata.dmic1_data_pin || rt5645->pdata.dmic2_data_pin) {
		regmap_update_bits(rt5645->regmap, RT5645_GPIO_CTRL1,
			RT5645_GP2_PIN_MASK, RT5645_GP2_PIN_DMIC1_SCL);
	}
	switch (rt5645->pdata.dmic1_data_pin) {
	case RT5645_DMIC_DATA_IN2N:
		regmap_update_bits(rt5645->regmap, RT5645_DMIC_CTRL1,
			RT5645_DMIC_1_DP_MASK, RT5645_DMIC_1_DP_IN2N);
		break;

	case RT5645_DMIC_DATA_GPIO5:
		regmap_update_bits(rt5645->regmap, RT5645_DMIC_CTRL1,
			RT5645_DMIC_1_DP_MASK, RT5645_DMIC_1_DP_GPIO5);
		regmap_update_bits(rt5645->regmap, RT5645_GPIO_CTRL1,
			RT5645_GP5_PIN_MASK, RT5645_GP5_PIN_DMIC1_SDA);
		break;

	case RT5645_DMIC_DATA_GPIO11:
		regmap_update_bits(rt5645->regmap, RT5645_DMIC_CTRL1,
			RT5645_DMIC_1_DP_MASK, RT5645_DMIC_1_DP_GPIO11);
		regmap_update_bits(rt5645->regmap, RT5645_GPIO_CTRL1,
			RT5645_GP11_PIN_MASK,
			RT5645_GP11_PIN_DMIC1_SDA);
		break;

	default:
		break;
	}

	switch (rt5645->pdata.dmic2_data_pin) {
	case RT5645_DMIC_DATA_IN2P:
		regmap_update_bits(rt5645->regmap, RT5645_DMIC_CTRL1,
			RT5645_DMIC_2_DP_MASK, RT5645_DMIC_2_DP_IN2P);
		break;

	case RT5645_DMIC_DATA_GPIO6:
		regmap_update_bits(rt5645->regmap, RT5645_DMIC_CTRL1,
			RT5645_DMIC_2_DP_MASK, RT5645_DMIC_2_DP_GPIO6);
		regmap_update_bits(rt5645->regmap, RT5645_GPIO_CTRL1,
			RT5645_GP6_PIN_MASK, RT5645_GP6_PIN_DMIC2_SDA);
		break;

	case RT5645_DMIC_DATA_GPIO10:
		regmap_update_bits(rt5645->regmap, RT5645_DMIC_CTRL1,
			RT5645_DMIC_2_DP_MASK, RT5645_DMIC_2_DP_GPIO10);
		regmap_update_bits(rt5645->regmap, RT5645_GPIO_CTRL1,
			RT5645_GP10_PIN_MASK,
			RT5645_GP10_PIN_DMIC2_SDA);
		break;

	case RT5645_DMIC_DATA_GPIO12:
		regmap_update_bits(rt5645->regmap, RT5645_DMIC_CTRL1,
			RT5645_DMIC_2_DP_MASK, RT5645_DMIC_2_DP_GPIO12);
		regmap_update_bits(rt5645->regmap, RT5645_GPIO_CTRL1,
			RT5645_GP12_PIN_MASK,
			RT5645_GP12_PIN_DMIC2_SDA);
		break;

	default:
		break;
	}

	if (rt5645->pdata.jd_mode) {
		regmap_update_bits(rt5645->regmap, RT5645_GEN_CTRL3,
				   RT5645_IRQ_CLK_GATE_CTRL,
				   RT5645_IRQ_CLK_GATE_CTRL);
		regmap_update_bits(rt5645->regmap, RT5645_IN1_CTRL1,
				   RT5645_CBJ_BST1_EN, RT5645_CBJ_BST1_EN);
		regmap_update_bits(rt5645->regmap, RT5645_MICBIAS,
				   RT5645_IRQ_CLK_INT, RT5645_IRQ_CLK_INT);
		regmap_update_bits(rt5645->regmap, RT5645_IRQ_CTRL2,
				   RT5645_IRQ_JD_1_1_EN, RT5645_IRQ_JD_1_1_EN);
		regmap_update_bits(rt5645->regmap, RT5645_GEN_CTRL3,
				   RT5645_JD_PSV_MODE, RT5645_JD_PSV_MODE);
		regmap_update_bits(rt5645->regmap, RT5645_HPO_MIXER,
				   RT5645_IRQ_PSV_MODE, RT5645_IRQ_PSV_MODE);
		regmap_update_bits(rt5645->regmap, RT5645_MICBIAS,
				   RT5645_MIC2_OVCD_EN, RT5645_MIC2_OVCD_EN);
		regmap_update_bits(rt5645->regmap, RT5645_GPIO_CTRL1,
				   RT5645_GP1_PIN_IRQ, RT5645_GP1_PIN_IRQ);
		switch (rt5645->pdata.jd_mode) {
		case 1:
			regmap_update_bits(rt5645->regmap, RT5645_A_JD_CTRL1,
					   RT5645_JD1_MODE_MASK,
					   RT5645_JD1_MODE_0);
			break;
		case 2:
			regmap_update_bits(rt5645->regmap, RT5645_A_JD_CTRL1,
					   RT5645_JD1_MODE_MASK,
					   RT5645_JD1_MODE_1);
			break;
		case 3:
			regmap_update_bits(rt5645->regmap, RT5645_A_JD_CTRL1,
					   RT5645_JD1_MODE_MASK,
					   RT5645_JD1_MODE_2);
			break;
		default:
			break;
		}
	}

	INIT_DELAYED_WORK(&rt5645->jack_detect_work, rt5645_jack_detect_work);

	if (rt5645->i2c->irq) {
		ret = request_threaded_irq(rt5645->i2c->irq, NULL, rt5645_irq,
			IRQF_TRIGGER_RISING | IRQF_TRIGGER_FALLING
			| IRQF_ONESHOT, "rt5645", rt5645);
		if (ret)
			dev_err(&i2c->dev, "Failed to reguest IRQ: %d\n", ret);
	}

<<<<<<< HEAD
	if (gpio_is_valid(rt5645->pdata.hp_det_gpio)) {
		ret = gpio_request(rt5645->pdata.hp_det_gpio, "rt5645");
		if (ret)
			dev_err(&i2c->dev, "Fail gpio_request hp_det_gpio\n");

		ret = gpio_direction_input(rt5645->pdata.hp_det_gpio);
		if (ret)
			dev_err(&i2c->dev, "Fail gpio_direction hp_det_gpio\n");
	}

=======
>>>>>>> c99d49a8
	return snd_soc_register_codec(&i2c->dev, &soc_codec_dev_rt5645,
				      rt5645_dai, ARRAY_SIZE(rt5645_dai));
}

static int rt5645_i2c_remove(struct i2c_client *i2c)
{
	struct rt5645_priv *rt5645 = i2c_get_clientdata(i2c);

	if (i2c->irq)
		free_irq(i2c->irq, rt5645);

	cancel_delayed_work_sync(&rt5645->jack_detect_work);

	snd_soc_unregister_codec(&i2c->dev);

	return 0;
}

static struct i2c_driver rt5645_i2c_driver = {
	.driver = {
		.name = "rt5645",
		.owner = THIS_MODULE,
		.acpi_match_table = ACPI_PTR(rt5645_acpi_match),
	},
	.probe = rt5645_i2c_probe,
	.remove   = rt5645_i2c_remove,
	.id_table = rt5645_i2c_id,
};
module_i2c_driver(rt5645_i2c_driver);

MODULE_DESCRIPTION("ASoC RT5645 driver");
MODULE_AUTHOR("Bard Liao <bardliao@realtek.com>");
MODULE_LICENSE("GPL v2");<|MERGE_RESOLUTION|>--- conflicted
+++ resolved
@@ -1706,18 +1706,6 @@
 	SND_SOC_DAPM_MUX("RT5645 IF1 ADC Mux", SND_SOC_NOPM,
 		0, 0, &rt5645_if1_adc_in_mux),
 
-<<<<<<< HEAD
-	SND_SOC_DAPM_MUX("RT5650 IF1 ADC1 Swap Mux", SND_SOC_NOPM,
-		0, 0, &rt5650_if1_adc1_in_mux),
-	SND_SOC_DAPM_MUX("RT5650 IF1 ADC2 Swap Mux", SND_SOC_NOPM,
-		0, 0, &rt5650_if1_adc2_in_mux),
-	SND_SOC_DAPM_MUX("RT5650 IF1 ADC3 Swap Mux", SND_SOC_NOPM,
-		0, 0, &rt5650_if1_adc3_in_mux),
-	SND_SOC_DAPM_MUX("RT5650 IF1 ADC Mux", SND_SOC_NOPM,
-		0, 0, &rt5650_if1_adc_in_mux),
-
-=======
->>>>>>> c99d49a8
 	SND_SOC_DAPM_MUX("IF2 ADC Mux", SND_SOC_NOPM,
 		0, 0, &rt5645_if2_adc_in_mux),
 
@@ -1736,17 +1724,6 @@
 		&rt5645_if1_dac2_tdm_sel_mux),
 	SND_SOC_DAPM_MUX("RT5645 IF1 DAC2 R Mux", SND_SOC_NOPM, 0, 0,
 		&rt5645_if1_dac3_tdm_sel_mux),
-<<<<<<< HEAD
-	SND_SOC_DAPM_MUX("RT5650 IF1 DAC1 L Mux", SND_SOC_NOPM, 0, 0,
-		&rt5650_if1_dac0_tdm_sel_mux),
-	SND_SOC_DAPM_MUX("RT5650 IF1 DAC1 R Mux", SND_SOC_NOPM, 0, 0,
-		&rt5650_if1_dac1_tdm_sel_mux),
-	SND_SOC_DAPM_MUX("RT5650 IF1 DAC2 L Mux", SND_SOC_NOPM, 0, 0,
-		&rt5650_if1_dac2_tdm_sel_mux),
-	SND_SOC_DAPM_MUX("RT5650 IF1 DAC2 R Mux", SND_SOC_NOPM, 0, 0,
-		&rt5650_if1_dac3_tdm_sel_mux),
-=======
->>>>>>> c99d49a8
 	SND_SOC_DAPM_PGA("IF1 ADC", SND_SOC_NOPM, 0, 0, NULL, 0),
 	SND_SOC_DAPM_PGA("IF1 ADC L", SND_SOC_NOPM, 0, 0, NULL, 0),
 	SND_SOC_DAPM_PGA("IF1 ADC R", SND_SOC_NOPM, 0, 0, NULL, 0),
@@ -2779,47 +2756,6 @@
 
 	return ret;
 }
-<<<<<<< HEAD
-
-static void rt5645_enable_push_button_irq(struct snd_soc_codec *codec,
-	bool enable)
-{
-	struct rt5645_priv *rt5645 = snd_soc_codec_get_drvdata(codec);
-
-	if (enable) {
-		snd_soc_dapm_force_enable_pin_unlocked(&codec->dapm,
-							"ADC L power");
-		snd_soc_dapm_force_enable_pin_unlocked(&codec->dapm,
-							"ADC R power");
-		snd_soc_dapm_force_enable_pin_unlocked(&codec->dapm,
-							"LDO2");
-		snd_soc_dapm_force_enable_pin_unlocked(&codec->dapm,
-							"Mic Det Power");
-		snd_soc_dapm_sync_unlocked(&codec->dapm);
-		snd_soc_update_bits(codec,
-					RT5645_INT_IRQ_ST, 0x8, 0x8);
-		snd_soc_update_bits(codec,
-					RT5650_4BTN_IL_CMD2, 0x8000, 0x8000);
-		snd_soc_read(codec, RT5650_4BTN_IL_CMD1);
-		pr_debug("%s read %x = %x\n", __func__, RT5650_4BTN_IL_CMD1,
-			snd_soc_read(codec, RT5650_4BTN_IL_CMD1));
-	} else {
-		snd_soc_update_bits(codec, RT5650_4BTN_IL_CMD2, 0x8000, 0x0);
-		snd_soc_update_bits(codec, RT5645_INT_IRQ_ST, 0x8, 0x0);
-		snd_soc_dapm_disable_pin_unlocked(&codec->dapm,
-							"ADC L power");
-		snd_soc_dapm_disable_pin_unlocked(&codec->dapm,
-							"ADC R power");
-		if (rt5645->pdata.jd_mode == 0)
-			snd_soc_dapm_disable_pin_unlocked(&codec->dapm,
-								"LDO2");
-		snd_soc_dapm_disable_pin_unlocked(&codec->dapm,
-							"Mic Det Power");
-		snd_soc_dapm_sync_unlocked(&codec->dapm);
-	}
-}
-
-=======
 
 static void rt5645_enable_push_button_irq(struct snd_soc_codec *codec,
 	bool enable)
@@ -2865,7 +2801,6 @@
 	}
 }
 
->>>>>>> c99d49a8
 static int rt5645_jack_detect(struct snd_soc_codec *codec, int jack_insert)
 {
 	struct rt5645_priv *rt5645 = snd_soc_codec_get_drvdata(codec);
@@ -3010,25 +2945,11 @@
 
 	switch (rt5645->pdata.jd_mode) {
 	case 0: /* Not using rt5645 JD */
-<<<<<<< HEAD
-		if (gpio_is_valid(rt5645->pdata.hp_det_gpio)) {
-			gpio_state = gpio_get_value(rt5645->pdata.hp_det_gpio);
-			dev_dbg(rt5645->codec->dev, "gpio = %d(%d)\n",
-				rt5645->pdata.hp_det_gpio, gpio_state);
-		}
-		if ((rt5645->pdata.gpio_hp_det_active_high && gpio_state) ||
-			(!rt5645->pdata.gpio_hp_det_active_high &&
-			 !gpio_state)) {
-			report = rt5645_jack_detect(rt5645->codec, 1);
-		} else {
-			report = rt5645_jack_detect(rt5645->codec, 0);
-=======
 		if (rt5645->gpiod_hp_det) {
 			gpio_state = gpiod_get_value(rt5645->gpiod_hp_det);
 			dev_dbg(rt5645->codec->dev, "gpio_state = %d\n",
 				gpio_state);
 			report = rt5645_jack_detect(rt5645->codec, gpio_state);
->>>>>>> c99d49a8
 		}
 		snd_soc_jack_report(rt5645->hp_jack,
 				    report, SND_JACK_HEADPHONE);
@@ -3311,8 +3232,6 @@
 	{ }
 };
 
-<<<<<<< HEAD
-=======
 static int rt5645_parse_dt(struct rt5645_priv *rt5645, struct device *dev)
 {
 	rt5645->pdata.in2_diff = device_property_read_bool(dev,
@@ -3327,7 +3246,6 @@
 	return 0;
 }
 
->>>>>>> c99d49a8
 static int rt5645_i2c_probe(struct i2c_client *i2c,
 		    const struct i2c_device_id *id)
 {
@@ -3335,7 +3253,6 @@
 	struct rt5645_priv *rt5645;
 	int ret;
 	unsigned int val;
-	struct gpio_desc *gpiod;
 
 	rt5645 = devm_kzalloc(&i2c->dev, sizeof(struct rt5645_priv),
 				GFP_KERNEL);
@@ -3345,24 +3262,8 @@
 	rt5645->i2c = i2c;
 	i2c_set_clientdata(i2c, rt5645);
 
-	if (pdata) {
+	if (pdata)
 		rt5645->pdata = *pdata;
-<<<<<<< HEAD
-	} else {
-		if (dmi_check_system(dmi_platform_intel_braswell)) {
-			rt5645->pdata = *rt5645_pdata;
-			gpiod = devm_gpiod_get_index(&i2c->dev, "rt5645", 0);
-
-			if (IS_ERR(gpiod) || gpiod_direction_input(gpiod)) {
-				rt5645->pdata.hp_det_gpio = -1;
-				dev_err(&i2c->dev, "failed to initialize gpiod\n");
-			} else {
-				rt5645->pdata.hp_det_gpio = desc_to_gpio(gpiod);
-				rt5645->pdata.gpio_hp_det_active_high
-						= !gpiod_is_active_low(gpiod);
-			}
-		}
-=======
 	else if (dmi_check_system(dmi_platform_intel_braswell))
 		rt5645->pdata = *rt5645_pdata;
 	else
@@ -3374,7 +3275,6 @@
 	if (IS_ERR(rt5645->gpiod_hp_det)) {
 		dev_err(&i2c->dev, "failed to initialize gpiod\n");
 		return PTR_ERR(rt5645->gpiod_hp_det);
->>>>>>> c99d49a8
 	}
 
 	rt5645->regmap = devm_regmap_init_i2c(i2c, &rt5645_regmap);
@@ -3538,19 +3438,6 @@
 			dev_err(&i2c->dev, "Failed to reguest IRQ: %d\n", ret);
 	}
 
-<<<<<<< HEAD
-	if (gpio_is_valid(rt5645->pdata.hp_det_gpio)) {
-		ret = gpio_request(rt5645->pdata.hp_det_gpio, "rt5645");
-		if (ret)
-			dev_err(&i2c->dev, "Fail gpio_request hp_det_gpio\n");
-
-		ret = gpio_direction_input(rt5645->pdata.hp_det_gpio);
-		if (ret)
-			dev_err(&i2c->dev, "Fail gpio_direction hp_det_gpio\n");
-	}
-
-=======
->>>>>>> c99d49a8
 	return snd_soc_register_codec(&i2c->dev, &soc_codec_dev_rt5645,
 				      rt5645_dai, ARRAY_SIZE(rt5645_dai));
 }
