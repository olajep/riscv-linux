/*
 * ACPI support for Intel Lynxpoint LPSS.
 *
 * Copyright (C) 2013, Intel Corporation
 * Authors: Mika Westerberg <mika.westerberg@linux.intel.com>
 *          Rafael J. Wysocki <rafael.j.wysocki@intel.com>
 *
 * This program is free software; you can redistribute it and/or modify
 * it under the terms of the GNU General Public License version 2 as
 * published by the Free Software Foundation.
 */

#include <linux/acpi.h>
#include <linux/clk.h>
#include <linux/clkdev.h>
#include <linux/clk-provider.h>
#include <linux/err.h>
#include <linux/io.h>
#include <linux/platform_device.h>
#include <linux/platform_data/clk-lpss.h>
#include <linux/pm_runtime.h>
#include <linux/delay.h>

#include "internal.h"

ACPI_MODULE_NAME("acpi_lpss");

#ifdef CONFIG_X86_INTEL_LPSS

#define LPSS_ADDR(desc) ((unsigned long)&desc)

#define LPSS_CLK_SIZE	0x04
#define LPSS_LTR_SIZE	0x18

/* Offsets relative to LPSS_PRIVATE_OFFSET */
#define LPSS_CLK_DIVIDER_DEF_MASK	(BIT(1) | BIT(16))
#define LPSS_GENERAL			0x08
#define LPSS_GENERAL_LTR_MODE_SW	BIT(2)
#define LPSS_GENERAL_UART_RTS_OVRD	BIT(3)
#define LPSS_SW_LTR			0x10
#define LPSS_AUTO_LTR			0x14
#define LPSS_LTR_SNOOP_REQ		BIT(15)
#define LPSS_LTR_SNOOP_MASK		0x0000FFFF
#define LPSS_LTR_SNOOP_LAT_1US		0x800
#define LPSS_LTR_SNOOP_LAT_32US		0xC00
#define LPSS_LTR_SNOOP_LAT_SHIFT	5
#define LPSS_LTR_SNOOP_LAT_CUTOFF	3000
#define LPSS_LTR_MAX_VAL		0x3FF
#define LPSS_TX_INT			0x20
#define LPSS_TX_INT_MASK		BIT(1)

#define LPSS_PRV_REG_COUNT		9

struct lpss_shared_clock {
	const char *name;
	unsigned long rate;
	struct clk *clk;
};

struct lpss_private_data;

struct lpss_device_desc {
	bool clk_required;
	const char *clkdev_name;
	bool ltr_required;
	unsigned int prv_offset;
	size_t prv_size_override;
	bool clk_divider;
	bool clk_gate;
	bool save_ctx;
	struct lpss_shared_clock *shared_clock;
	void (*setup)(struct lpss_private_data *pdata);
};

static struct lpss_device_desc lpss_dma_desc = {
	.clk_required = true,
	.clkdev_name = "hclk",
};

struct lpss_private_data {
	void __iomem *mmio_base;
	resource_size_t mmio_size;
	struct clk *clk;
	const struct lpss_device_desc *dev_desc;
	u32 prv_reg_ctx[LPSS_PRV_REG_COUNT];
};

static void lpss_uart_setup(struct lpss_private_data *pdata)
{
	unsigned int offset;
	u32 reg;

	offset = pdata->dev_desc->prv_offset + LPSS_TX_INT;
	reg = readl(pdata->mmio_base + offset);
	writel(reg | LPSS_TX_INT_MASK, pdata->mmio_base + offset);

	offset = pdata->dev_desc->prv_offset + LPSS_GENERAL;
	reg = readl(pdata->mmio_base + offset);
	writel(reg | LPSS_GENERAL_UART_RTS_OVRD, pdata->mmio_base + offset);
}

static struct lpss_device_desc lpt_dev_desc = {
	.clk_required = true,
	.prv_offset = 0x800,
	.ltr_required = true,
	.clk_divider = true,
	.clk_gate = true,
};

static struct lpss_device_desc lpt_i2c_dev_desc = {
	.clk_required = true,
	.prv_offset = 0x800,
	.ltr_required = true,
	.clk_gate = true,
};

static struct lpss_device_desc lpt_uart_dev_desc = {
	.clk_required = true,
	.prv_offset = 0x800,
	.ltr_required = true,
	.clk_divider = true,
	.clk_gate = true,
	.setup = lpss_uart_setup,
};

static struct lpss_device_desc lpt_sdio_dev_desc = {
	.prv_offset = 0x1000,
	.prv_size_override = 0x1018,
	.ltr_required = true,
};

static struct lpss_shared_clock pwm_clock = {
	.name = "pwm_clk",
	.rate = 25000000,
};

static struct lpss_device_desc byt_pwm_dev_desc = {
	.clk_required = true,
	.save_ctx = true,
	.shared_clock = &pwm_clock,
};

static struct lpss_device_desc byt_uart_dev_desc = {
	.clk_required = true,
	.prv_offset = 0x800,
	.clk_divider = true,
	.clk_gate = true,
	.save_ctx = true,
	.setup = lpss_uart_setup,
};

static struct lpss_device_desc byt_spi_dev_desc = {
	.clk_required = true,
	.prv_offset = 0x400,
	.clk_divider = true,
	.clk_gate = true,
	.save_ctx = true,
};

static struct lpss_device_desc byt_sdio_dev_desc = {
	.clk_required = true,
};

static struct lpss_shared_clock i2c_clock = {
	.name = "i2c_clk",
	.rate = 100000000,
};

static struct lpss_device_desc byt_i2c_dev_desc = {
	.clk_required = true,
	.prv_offset = 0x800,
	.save_ctx = true,
	.shared_clock = &i2c_clock,
};

#else

#define LPSS_ADDR(desc) (0UL)

#endif /* CONFIG_X86_INTEL_LPSS */

static const struct acpi_device_id acpi_lpss_device_ids[] = {
	/* Generic LPSS devices */
	{ "INTL9C60", LPSS_ADDR(lpss_dma_desc) },

	/* Lynxpoint LPSS devices */
<<<<<<< HEAD
	{ "INT33C0", (unsigned long)&lpt_dev_desc },
	{ "INT33C1", (unsigned long)&lpt_dev_desc },
	{ "INT33C2", (unsigned long)&lpt_i2c_dev_desc },
	{ "INT33C3", (unsigned long)&lpt_i2c_dev_desc },
	{ "INT33C4", (unsigned long)&lpt_uart_dev_desc },
	{ "INT33C5", (unsigned long)&lpt_uart_dev_desc },
	{ "INT33C6", (unsigned long)&lpt_sdio_dev_desc },
=======
	{ "INT33C0", LPSS_ADDR(lpt_dev_desc) },
	{ "INT33C1", LPSS_ADDR(lpt_dev_desc) },
	{ "INT33C2", LPSS_ADDR(lpt_i2c_dev_desc) },
	{ "INT33C3", LPSS_ADDR(lpt_i2c_dev_desc) },
	{ "INT33C4", LPSS_ADDR(lpt_uart_dev_desc) },
	{ "INT33C5", LPSS_ADDR(lpt_uart_dev_desc) },
	{ "INT33C6", LPSS_ADDR(lpt_sdio_dev_desc) },
>>>>>>> 48459340
	{ "INT33C7", },

	/* BayTrail LPSS devices */
	{ "80860F09", LPSS_ADDR(byt_pwm_dev_desc) },
	{ "80860F0A", LPSS_ADDR(byt_uart_dev_desc) },
	{ "80860F0E", LPSS_ADDR(byt_spi_dev_desc) },
	{ "80860F14", LPSS_ADDR(byt_sdio_dev_desc) },
	{ "80860F41", LPSS_ADDR(byt_i2c_dev_desc) },
	{ "INT33B2", },

<<<<<<< HEAD
	{ "INT3430", (unsigned long)&lpt_dev_desc },
	{ "INT3431", (unsigned long)&lpt_dev_desc },
	{ "INT3432", (unsigned long)&lpt_i2c_dev_desc },
	{ "INT3433", (unsigned long)&lpt_i2c_dev_desc },
	{ "INT3434", (unsigned long)&lpt_uart_dev_desc },
	{ "INT3435", (unsigned long)&lpt_uart_dev_desc },
	{ "INT3436", (unsigned long)&lpt_sdio_dev_desc },
=======
	{ "INT3430", LPSS_ADDR(lpt_dev_desc) },
	{ "INT3431", LPSS_ADDR(lpt_dev_desc) },
	{ "INT3432", LPSS_ADDR(lpt_i2c_dev_desc) },
	{ "INT3433", LPSS_ADDR(lpt_i2c_dev_desc) },
	{ "INT3434", LPSS_ADDR(lpt_uart_dev_desc) },
	{ "INT3435", LPSS_ADDR(lpt_uart_dev_desc) },
	{ "INT3436", LPSS_ADDR(lpt_sdio_dev_desc) },
>>>>>>> 48459340
	{ "INT3437", },

	{ }
};

#ifdef CONFIG_X86_INTEL_LPSS

static int is_memory(struct acpi_resource *res, void *not_used)
{
	struct resource r;
	return !acpi_dev_resource_memory(res, &r);
}

/* LPSS main clock device. */
static struct platform_device *lpss_clk_dev;

static inline void lpt_register_clock_device(void)
{
	lpss_clk_dev = platform_device_register_simple("clk-lpt", -1, NULL, 0);
}

static int register_device_clock(struct acpi_device *adev,
				 struct lpss_private_data *pdata)
{
	const struct lpss_device_desc *dev_desc = pdata->dev_desc;
	struct lpss_shared_clock *shared_clock = dev_desc->shared_clock;
	const char *devname = dev_name(&adev->dev);
	struct clk *clk = ERR_PTR(-ENODEV);
	struct lpss_clk_data *clk_data;
	const char *parent, *clk_name;
	void __iomem *prv_base;

	if (!lpss_clk_dev)
		lpt_register_clock_device();

	clk_data = platform_get_drvdata(lpss_clk_dev);
	if (!clk_data)
		return -ENODEV;

	if (dev_desc->clkdev_name) {
		clk_register_clkdev(clk_data->clk, dev_desc->clkdev_name,
				    devname);
		return 0;
	}

	if (!pdata->mmio_base
	    || pdata->mmio_size < dev_desc->prv_offset + LPSS_CLK_SIZE)
		return -ENODATA;

	parent = clk_data->name;
	prv_base = pdata->mmio_base + dev_desc->prv_offset;

	if (shared_clock) {
		clk = shared_clock->clk;
		if (!clk) {
			clk = clk_register_fixed_rate(NULL, shared_clock->name,
						      "lpss_clk", 0,
						      shared_clock->rate);
			shared_clock->clk = clk;
		}
		parent = shared_clock->name;
	}

	if (dev_desc->clk_gate) {
		clk = clk_register_gate(NULL, devname, parent, 0,
					prv_base, 0, 0, NULL);
		parent = devname;
	}

	if (dev_desc->clk_divider) {
		/* Prevent division by zero */
		if (!readl(prv_base))
			writel(LPSS_CLK_DIVIDER_DEF_MASK, prv_base);

		clk_name = kasprintf(GFP_KERNEL, "%s-div", devname);
		if (!clk_name)
			return -ENOMEM;
		clk = clk_register_fractional_divider(NULL, clk_name, parent,
						      0, prv_base,
						      1, 15, 16, 15, 0, NULL);
		parent = clk_name;

		clk_name = kasprintf(GFP_KERNEL, "%s-update", devname);
		if (!clk_name) {
			kfree(parent);
			return -ENOMEM;
		}
		clk = clk_register_gate(NULL, clk_name, parent,
					CLK_SET_RATE_PARENT | CLK_SET_RATE_GATE,
					prv_base, 31, 0, NULL);
		kfree(parent);
		kfree(clk_name);
	}

	if (IS_ERR(clk))
		return PTR_ERR(clk);

	pdata->clk = clk;
	clk_register_clkdev(clk, NULL, devname);
	return 0;
}

static int acpi_lpss_create_device(struct acpi_device *adev,
				   const struct acpi_device_id *id)
{
	struct lpss_device_desc *dev_desc;
	struct lpss_private_data *pdata;
	struct resource_list_entry *rentry;
	struct list_head resource_list;
	struct platform_device *pdev;
	int ret;

	dev_desc = (struct lpss_device_desc *)id->driver_data;
	if (!dev_desc) {
		pdev = acpi_create_platform_device(adev);
		return IS_ERR_OR_NULL(pdev) ? PTR_ERR(pdev) : 1;
	}
	pdata = kzalloc(sizeof(*pdata), GFP_KERNEL);
	if (!pdata)
		return -ENOMEM;

	INIT_LIST_HEAD(&resource_list);
	ret = acpi_dev_get_resources(adev, &resource_list, is_memory, NULL);
	if (ret < 0)
		goto err_out;

	list_for_each_entry(rentry, &resource_list, node)
		if (resource_type(&rentry->res) == IORESOURCE_MEM) {
			if (dev_desc->prv_size_override)
				pdata->mmio_size = dev_desc->prv_size_override;
			else
				pdata->mmio_size = resource_size(&rentry->res);
			pdata->mmio_base = ioremap(rentry->res.start,
						   pdata->mmio_size);
			break;
		}

	acpi_dev_free_resource_list(&resource_list);

	pdata->dev_desc = dev_desc;

	if (dev_desc->clk_required) {
		ret = register_device_clock(adev, pdata);
		if (ret) {
			/* Skip the device, but continue the namespace scan. */
			ret = 0;
			goto err_out;
		}
	}

	/*
	 * This works around a known issue in ACPI tables where LPSS devices
	 * have _PS0 and _PS3 without _PSC (and no power resources), so
	 * acpi_bus_init_power() will assume that the BIOS has put them into D0.
	 */
	ret = acpi_device_fix_up_power(adev);
	if (ret) {
		/* Skip the device, but continue the namespace scan. */
		ret = 0;
		goto err_out;
	}

	if (dev_desc->setup)
		dev_desc->setup(pdata);

	adev->driver_data = pdata;
	pdev = acpi_create_platform_device(adev);
	if (!IS_ERR_OR_NULL(pdev)) {
		device_enable_async_suspend(&pdev->dev);
		return 1;
	}

	ret = PTR_ERR(pdev);
	adev->driver_data = NULL;

 err_out:
	kfree(pdata);
	return ret;
}

static u32 __lpss_reg_read(struct lpss_private_data *pdata, unsigned int reg)
{
	return readl(pdata->mmio_base + pdata->dev_desc->prv_offset + reg);
}

static void __lpss_reg_write(u32 val, struct lpss_private_data *pdata,
			     unsigned int reg)
{
	writel(val, pdata->mmio_base + pdata->dev_desc->prv_offset + reg);
}

static int lpss_reg_read(struct device *dev, unsigned int reg, u32 *val)
{
	struct acpi_device *adev;
	struct lpss_private_data *pdata;
	unsigned long flags;
	int ret;

	ret = acpi_bus_get_device(ACPI_HANDLE(dev), &adev);
	if (WARN_ON(ret))
		return ret;

	spin_lock_irqsave(&dev->power.lock, flags);
	if (pm_runtime_suspended(dev)) {
		ret = -EAGAIN;
		goto out;
	}
	pdata = acpi_driver_data(adev);
	if (WARN_ON(!pdata || !pdata->mmio_base)) {
		ret = -ENODEV;
		goto out;
	}
	*val = __lpss_reg_read(pdata, reg);

 out:
	spin_unlock_irqrestore(&dev->power.lock, flags);
	return ret;
}

static ssize_t lpss_ltr_show(struct device *dev, struct device_attribute *attr,
			     char *buf)
{
	u32 ltr_value = 0;
	unsigned int reg;
	int ret;

	reg = strcmp(attr->attr.name, "auto_ltr") ? LPSS_SW_LTR : LPSS_AUTO_LTR;
	ret = lpss_reg_read(dev, reg, &ltr_value);
	if (ret)
		return ret;

	return snprintf(buf, PAGE_SIZE, "%08x\n", ltr_value);
}

static ssize_t lpss_ltr_mode_show(struct device *dev,
				  struct device_attribute *attr, char *buf)
{
	u32 ltr_mode = 0;
	char *outstr;
	int ret;

	ret = lpss_reg_read(dev, LPSS_GENERAL, &ltr_mode);
	if (ret)
		return ret;

	outstr = (ltr_mode & LPSS_GENERAL_LTR_MODE_SW) ? "sw" : "auto";
	return sprintf(buf, "%s\n", outstr);
}

static DEVICE_ATTR(auto_ltr, S_IRUSR, lpss_ltr_show, NULL);
static DEVICE_ATTR(sw_ltr, S_IRUSR, lpss_ltr_show, NULL);
static DEVICE_ATTR(ltr_mode, S_IRUSR, lpss_ltr_mode_show, NULL);

static struct attribute *lpss_attrs[] = {
	&dev_attr_auto_ltr.attr,
	&dev_attr_sw_ltr.attr,
	&dev_attr_ltr_mode.attr,
	NULL,
};

static struct attribute_group lpss_attr_group = {
	.attrs = lpss_attrs,
	.name = "lpss_ltr",
};

static void acpi_lpss_set_ltr(struct device *dev, s32 val)
{
	struct lpss_private_data *pdata = acpi_driver_data(ACPI_COMPANION(dev));
	u32 ltr_mode, ltr_val;

	ltr_mode = __lpss_reg_read(pdata, LPSS_GENERAL);
	if (val < 0) {
		if (ltr_mode & LPSS_GENERAL_LTR_MODE_SW) {
			ltr_mode &= ~LPSS_GENERAL_LTR_MODE_SW;
			__lpss_reg_write(ltr_mode, pdata, LPSS_GENERAL);
		}
		return;
	}
	ltr_val = __lpss_reg_read(pdata, LPSS_SW_LTR) & ~LPSS_LTR_SNOOP_MASK;
	if (val >= LPSS_LTR_SNOOP_LAT_CUTOFF) {
		ltr_val |= LPSS_LTR_SNOOP_LAT_32US;
		val = LPSS_LTR_MAX_VAL;
	} else if (val > LPSS_LTR_MAX_VAL) {
		ltr_val |= LPSS_LTR_SNOOP_LAT_32US | LPSS_LTR_SNOOP_REQ;
		val >>= LPSS_LTR_SNOOP_LAT_SHIFT;
	} else {
		ltr_val |= LPSS_LTR_SNOOP_LAT_1US | LPSS_LTR_SNOOP_REQ;
	}
	ltr_val |= val;
	__lpss_reg_write(ltr_val, pdata, LPSS_SW_LTR);
	if (!(ltr_mode & LPSS_GENERAL_LTR_MODE_SW)) {
		ltr_mode |= LPSS_GENERAL_LTR_MODE_SW;
		__lpss_reg_write(ltr_mode, pdata, LPSS_GENERAL);
	}
}

#ifdef CONFIG_PM
/**
 * acpi_lpss_save_ctx() - Save the private registers of LPSS device
 * @dev: LPSS device
 *
 * Most LPSS devices have private registers which may loose their context when
 * the device is powered down. acpi_lpss_save_ctx() saves those registers into
 * prv_reg_ctx array.
 */
static void acpi_lpss_save_ctx(struct device *dev)
{
	struct lpss_private_data *pdata = acpi_driver_data(ACPI_COMPANION(dev));
	unsigned int i;

	for (i = 0; i < LPSS_PRV_REG_COUNT; i++) {
		unsigned long offset = i * sizeof(u32);

		pdata->prv_reg_ctx[i] = __lpss_reg_read(pdata, offset);
		dev_dbg(dev, "saving 0x%08x from LPSS reg at offset 0x%02lx\n",
			pdata->prv_reg_ctx[i], offset);
	}
}

/**
 * acpi_lpss_restore_ctx() - Restore the private registers of LPSS device
 * @dev: LPSS device
 *
 * Restores the registers that were previously stored with acpi_lpss_save_ctx().
 */
static void acpi_lpss_restore_ctx(struct device *dev)
{
	struct lpss_private_data *pdata = acpi_driver_data(ACPI_COMPANION(dev));
	unsigned int i;

	/*
	 * The following delay is needed or the subsequent write operations may
	 * fail. The LPSS devices are actually PCI devices and the PCI spec
	 * expects 10ms delay before the device can be accessed after D3 to D0
	 * transition.
	 */
	msleep(10);

	for (i = 0; i < LPSS_PRV_REG_COUNT; i++) {
		unsigned long offset = i * sizeof(u32);

		__lpss_reg_write(pdata->prv_reg_ctx[i], pdata, offset);
		dev_dbg(dev, "restoring 0x%08x to LPSS reg at offset 0x%02lx\n",
			pdata->prv_reg_ctx[i], offset);
	}
}

#ifdef CONFIG_PM_SLEEP
static int acpi_lpss_suspend_late(struct device *dev)
{
	int ret = pm_generic_suspend_late(dev);

	if (ret)
		return ret;

	acpi_lpss_save_ctx(dev);
	return acpi_dev_suspend_late(dev);
}

static int acpi_lpss_restore_early(struct device *dev)
{
	int ret = acpi_dev_resume_early(dev);

	if (ret)
		return ret;

	acpi_lpss_restore_ctx(dev);
	return pm_generic_resume_early(dev);
}
#endif /* CONFIG_PM_SLEEP */

#ifdef CONFIG_PM_RUNTIME
static int acpi_lpss_runtime_suspend(struct device *dev)
{
	int ret = pm_generic_runtime_suspend(dev);

	if (ret)
		return ret;

	acpi_lpss_save_ctx(dev);
	return acpi_dev_runtime_suspend(dev);
}

static int acpi_lpss_runtime_resume(struct device *dev)
{
	int ret = acpi_dev_runtime_resume(dev);

	if (ret)
		return ret;

	acpi_lpss_restore_ctx(dev);
	return pm_generic_runtime_resume(dev);
}
#endif /* CONFIG_PM_RUNTIME */
#endif /* CONFIG_PM */

static struct dev_pm_domain acpi_lpss_pm_domain = {
	.ops = {
#ifdef CONFIG_PM_SLEEP
		.suspend_late = acpi_lpss_suspend_late,
		.restore_early = acpi_lpss_restore_early,
		.prepare = acpi_subsys_prepare,
		.complete = acpi_subsys_complete,
		.suspend = acpi_subsys_suspend,
		.resume_early = acpi_subsys_resume_early,
		.freeze = acpi_subsys_freeze,
		.poweroff = acpi_subsys_suspend,
		.poweroff_late = acpi_subsys_suspend_late,
#endif
#ifdef CONFIG_PM_RUNTIME
		.runtime_suspend = acpi_lpss_runtime_suspend,
		.runtime_resume = acpi_lpss_runtime_resume,
#endif
	},
};

static int acpi_lpss_platform_notify(struct notifier_block *nb,
				     unsigned long action, void *data)
{
	struct platform_device *pdev = to_platform_device(data);
	struct lpss_private_data *pdata;
	struct acpi_device *adev;
	const struct acpi_device_id *id;

	id = acpi_match_device(acpi_lpss_device_ids, &pdev->dev);
	if (!id || !id->driver_data)
		return 0;

	if (acpi_bus_get_device(ACPI_HANDLE(&pdev->dev), &adev))
		return 0;

	pdata = acpi_driver_data(adev);
	if (!pdata || !pdata->mmio_base)
		return 0;

	if (pdata->mmio_size < pdata->dev_desc->prv_offset + LPSS_LTR_SIZE) {
		dev_err(&pdev->dev, "MMIO size insufficient to access LTR\n");
		return 0;
	}

	switch (action) {
	case BUS_NOTIFY_BOUND_DRIVER:
		if (pdata->dev_desc->save_ctx)
			pdev->dev.pm_domain = &acpi_lpss_pm_domain;
		break;
	case BUS_NOTIFY_UNBOUND_DRIVER:
		if (pdata->dev_desc->save_ctx)
			pdev->dev.pm_domain = NULL;
		break;
	case BUS_NOTIFY_ADD_DEVICE:
		if (pdata->dev_desc->ltr_required)
			return sysfs_create_group(&pdev->dev.kobj,
						  &lpss_attr_group);
	case BUS_NOTIFY_DEL_DEVICE:
		if (pdata->dev_desc->ltr_required)
			sysfs_remove_group(&pdev->dev.kobj, &lpss_attr_group);
	default:
		break;
	}

	return 0;
}

static struct notifier_block acpi_lpss_nb = {
	.notifier_call = acpi_lpss_platform_notify,
};

static void acpi_lpss_bind(struct device *dev)
{
	struct lpss_private_data *pdata = acpi_driver_data(ACPI_COMPANION(dev));

	if (!pdata || !pdata->mmio_base || !pdata->dev_desc->ltr_required)
		return;

	if (pdata->mmio_size >= pdata->dev_desc->prv_offset + LPSS_LTR_SIZE)
		dev->power.set_latency_tolerance = acpi_lpss_set_ltr;
	else
		dev_err(dev, "MMIO size insufficient to access LTR\n");
}

static void acpi_lpss_unbind(struct device *dev)
{
	dev->power.set_latency_tolerance = NULL;
}

static struct acpi_scan_handler lpss_handler = {
	.ids = acpi_lpss_device_ids,
	.attach = acpi_lpss_create_device,
	.bind = acpi_lpss_bind,
	.unbind = acpi_lpss_unbind,
};

void __init acpi_lpss_init(void)
{
	if (!lpt_clk_init()) {
		bus_register_notifier(&platform_bus_type, &acpi_lpss_nb);
		acpi_scan_add_handler(&lpss_handler);
	}
}

#else

static struct acpi_scan_handler lpss_handler = {
	.ids = acpi_lpss_device_ids,
};

void __init acpi_lpss_init(void)
{
	acpi_scan_add_handler(&lpss_handler);
}

#endif /* CONFIG_X86_INTEL_LPSS */<|MERGE_RESOLUTION|>--- conflicted
+++ resolved
@@ -184,15 +184,6 @@
 	{ "INTL9C60", LPSS_ADDR(lpss_dma_desc) },
 
 	/* Lynxpoint LPSS devices */
-<<<<<<< HEAD
-	{ "INT33C0", (unsigned long)&lpt_dev_desc },
-	{ "INT33C1", (unsigned long)&lpt_dev_desc },
-	{ "INT33C2", (unsigned long)&lpt_i2c_dev_desc },
-	{ "INT33C3", (unsigned long)&lpt_i2c_dev_desc },
-	{ "INT33C4", (unsigned long)&lpt_uart_dev_desc },
-	{ "INT33C5", (unsigned long)&lpt_uart_dev_desc },
-	{ "INT33C6", (unsigned long)&lpt_sdio_dev_desc },
-=======
 	{ "INT33C0", LPSS_ADDR(lpt_dev_desc) },
 	{ "INT33C1", LPSS_ADDR(lpt_dev_desc) },
 	{ "INT33C2", LPSS_ADDR(lpt_i2c_dev_desc) },
@@ -200,7 +191,6 @@
 	{ "INT33C4", LPSS_ADDR(lpt_uart_dev_desc) },
 	{ "INT33C5", LPSS_ADDR(lpt_uart_dev_desc) },
 	{ "INT33C6", LPSS_ADDR(lpt_sdio_dev_desc) },
->>>>>>> 48459340
 	{ "INT33C7", },
 
 	/* BayTrail LPSS devices */
@@ -211,15 +201,6 @@
 	{ "80860F41", LPSS_ADDR(byt_i2c_dev_desc) },
 	{ "INT33B2", },
 
-<<<<<<< HEAD
-	{ "INT3430", (unsigned long)&lpt_dev_desc },
-	{ "INT3431", (unsigned long)&lpt_dev_desc },
-	{ "INT3432", (unsigned long)&lpt_i2c_dev_desc },
-	{ "INT3433", (unsigned long)&lpt_i2c_dev_desc },
-	{ "INT3434", (unsigned long)&lpt_uart_dev_desc },
-	{ "INT3435", (unsigned long)&lpt_uart_dev_desc },
-	{ "INT3436", (unsigned long)&lpt_sdio_dev_desc },
-=======
 	{ "INT3430", LPSS_ADDR(lpt_dev_desc) },
 	{ "INT3431", LPSS_ADDR(lpt_dev_desc) },
 	{ "INT3432", LPSS_ADDR(lpt_i2c_dev_desc) },
@@ -227,7 +208,6 @@
 	{ "INT3434", LPSS_ADDR(lpt_uart_dev_desc) },
 	{ "INT3435", LPSS_ADDR(lpt_uart_dev_desc) },
 	{ "INT3436", LPSS_ADDR(lpt_sdio_dev_desc) },
->>>>>>> 48459340
 	{ "INT3437", },
 
 	{ }
