--- conflicted
+++ resolved
@@ -611,12 +611,8 @@
 
 config RISCV_TIMER
 	bool "Timer for the RISC-V platform"
-<<<<<<< HEAD
-	depends on RISCV || COMPILE_TEST
-=======
 	depends on RISCV
 	default y
->>>>>>> dfeb52bf
 	select TIMER_PROBE
 	select TIMER_OF
 	help
