/*
 *  linux/arch/arm/mach-tegra/platsmp.c
 *
 *  Copyright (C) 2002 ARM Ltd.
 *  All Rights Reserved
 *
 *  Copyright (C) 2009 Palm
 *  All Rights Reserved
 *
 * This program is free software; you can redistribute it and/or modify
 * it under the terms of the GNU General Public License version 2 as
 * published by the Free Software Foundation.
 */
#include <linux/init.h>
#include <linux/errno.h>
#include <linux/delay.h>
#include <linux/device.h>
#include <linux/jiffies.h>
#include <linux/smp.h>
#include <linux/io.h>

#include <asm/cacheflush.h>
#include <asm/hardware/gic.h>
#include <asm/mach-types.h>
#include <asm/smp_scu.h>

#include <mach/clk.h>
#include <mach/iomap.h>
#include <mach/powergate.h>

#include "fuse.h"
#include "flowctrl.h"
#include "reset.h"
#include "tegra_cpu_car.h"
<<<<<<< HEAD
=======

#include "common.h"
>>>>>>> 1ec9c26a

extern void tegra_secondary_startup(void);

static void __iomem *scu_base = IO_ADDRESS(TEGRA_ARM_PERIF_BASE);

#define EVP_CPU_RESET_VECTOR \
	(IO_ADDRESS(TEGRA_EXCEPTION_VECTORS_BASE) + 0x100)

<<<<<<< HEAD
void __cpuinit platform_secondary_init(unsigned int cpu)
=======
static void __cpuinit tegra_secondary_init(unsigned int cpu)
>>>>>>> 1ec9c26a
{
	/*
	 * if any interrupts are already enabled for the primary
	 * core (e.g. timer irq), then they will not have been enabled
	 * for us: do so
	 */
	gic_secondary_init(0);

}

static int tegra20_power_up_cpu(unsigned int cpu)
{
	/* Enable the CPU clock. */
	tegra_enable_cpu_clock(cpu);

	/* Clear flow controller CSR. */
	flowctrl_write_cpu_csr(cpu, 0);

	return 0;
}

static int tegra30_power_up_cpu(unsigned int cpu)
{
	int ret, pwrgateid;
	unsigned long timeout;

	pwrgateid = tegra_cpu_powergate_id(cpu);
	if (pwrgateid < 0)
		return pwrgateid;

	/* If this is the first boot, toggle powergates directly. */
	if (!tegra_powergate_is_powered(pwrgateid)) {
		ret = tegra_powergate_power_on(pwrgateid);
		if (ret)
			return ret;

		/* Wait for the power to come up. */
		timeout = jiffies + 10*HZ;
		while (tegra_powergate_is_powered(pwrgateid)) {
			if (time_after(jiffies, timeout))
				return -ETIMEDOUT;
			udelay(10);
		}
	}

	/* CPU partition is powered. Enable the CPU clock. */
	tegra_enable_cpu_clock(cpu);
	udelay(10);

	/* Remove I/O clamps. */
	ret = tegra_powergate_remove_clamping(pwrgateid);
	udelay(10);

	/* Clear flow controller CSR. */
	flowctrl_write_cpu_csr(cpu, 0);

	return 0;
}

static int __cpuinit tegra_boot_secondary(unsigned int cpu, struct task_struct *idle)
{
	int status;

	/*
	 * Force the CPU into reset. The CPU must remain in reset when the
	 * flow controller state is cleared (which will cause the flow
	 * controller to stop driving reset if the CPU has been power-gated
	 * via the flow controller). This will have no effect on first boot
	 * of the CPU since it should already be in reset.
	 */
	tegra_put_cpu_in_reset(cpu);

	/*
	 * Unhalt the CPU. If the flow controller was used to power-gate the
	 * CPU this will cause the flow controller to stop driving reset.
	 * The CPU will remain in reset because the clock and reset block
	 * is now driving reset.
	 */
	flowctrl_write_cpu_halt(cpu, 0);

	switch (tegra_chip_id) {
	case TEGRA20:
		status = tegra20_power_up_cpu(cpu);
		break;
	case TEGRA30:
		status = tegra30_power_up_cpu(cpu);
		break;
	default:
		status = -EINVAL;
		break;
	}

	if (status)
		goto done;

	/* Take the CPU out of reset. */
	tegra_cpu_out_of_reset(cpu);
done:
	return status;
}

/*
 * Initialise the CPU possible map early - this describes the CPUs
 * which may be present or become present in the system.
 */
static void __init tegra_smp_init_cpus(void)
{
	unsigned int i, ncores = scu_get_core_count(scu_base);

	if (ncores > nr_cpu_ids) {
		pr_warn("SMP: %u cores greater than maximum (%u), clipping\n",
			ncores, nr_cpu_ids);
		ncores = nr_cpu_ids;
	}

	for (i = 0; i < ncores; i++)
		set_cpu_possible(i, true);

	set_smp_cross_call(gic_raise_softirq);
}

static void __init tegra_smp_prepare_cpus(unsigned int max_cpus)
{
	tegra_cpu_reset_handler_init();
	scu_enable(scu_base);
}

struct smp_operations tegra_smp_ops __initdata = {
	.smp_init_cpus		= tegra_smp_init_cpus,
	.smp_prepare_cpus	= tegra_smp_prepare_cpus,
	.smp_secondary_init	= tegra_secondary_init,
	.smp_boot_secondary	= tegra_boot_secondary,
#ifdef CONFIG_HOTPLUG_CPU
	.cpu_die		= tegra_cpu_die,
	.cpu_disable		= tegra_cpu_disable,
#endif
};<|MERGE_RESOLUTION|>--- conflicted
+++ resolved
@@ -32,11 +32,8 @@
 #include "flowctrl.h"
 #include "reset.h"
 #include "tegra_cpu_car.h"
-<<<<<<< HEAD
-=======
 
 #include "common.h"
->>>>>>> 1ec9c26a
 
 extern void tegra_secondary_startup(void);
 
@@ -45,11 +42,7 @@
 #define EVP_CPU_RESET_VECTOR \
 	(IO_ADDRESS(TEGRA_EXCEPTION_VECTORS_BASE) + 0x100)
 
-<<<<<<< HEAD
-void __cpuinit platform_secondary_init(unsigned int cpu)
-=======
 static void __cpuinit tegra_secondary_init(unsigned int cpu)
->>>>>>> 1ec9c26a
 {
 	/*
 	 * if any interrupts are already enabled for the primary
